# Makefile for asf_kml_overlay

DEST_TARGET = asf_kml_overlay

include ../../make_support/system_rules

LIBS  = \
	$(LIBDIR)/libasf_convert.a \
	$(LIBDIR)/libasf_import.a \
	$(LIBDIR)/libasf_export.a \
	$(LIBDIR)/libasf_terrcorr.a \
	$(LIBDIR)/libasf_geocode.a \
	$(LIBDIR)/libasf_ardop.a \
	$(LIBDIR)/libasf_sar.a \
	$(LIBDIR)/libasf_raster.a \
	$(LIBDIR)/libasf_vector.a \
	$(LIBDIR)/libshp.a \
	$(LIBDIR)/asf_meta.a \
	$(LIBDIR)/asf.a \
	$(LIBDIR)/libasf_proj.a \
	$(LIBDIR)/asf_fft.a \
	$(GSL_LIBS) \
	$(PROJ_LIBS) \
	$(XML_LIBS) \
	$(GLIB_LIBS) \
	$(TIFF_LIBS) \
	$(JPEG_LIBS) \
	$(PNG_LIBS) \
	$(GEOTIFF_LIBS) \
	$(NETCDF_LIBS) \
	$(HDF5_LIBS) \
	$(ZLIB_LIBS)

<<<<<<< HEAD
CFLAGS += -Wall -Werror
=======
CFLAGS += -Wall $(W_ERROR)
>>>>>>> 2f22a3a6

OBJS  = asf_kml_overlay.o

all:    asf_kml_overlay clean

asf_kml_overlay: $(OBJS)
	$(CC) $(CFLAGS) -o asf_kml_overlay $(OBJS) $(LIBS) $(LDFLAGS)
	mv asf_kml_overlay$(BIN_POSTFIX) $(BINDIR)/$(DEST_TARGET)$(BIN_POSTFIX)

clean:
	rm -f core $(OBJS) *.o *~<|MERGE_RESOLUTION|>--- conflicted
+++ resolved
@@ -31,11 +31,7 @@
 	$(HDF5_LIBS) \
 	$(ZLIB_LIBS)
 
-<<<<<<< HEAD
-CFLAGS += -Wall -Werror
-=======
 CFLAGS += -Wall $(W_ERROR)
->>>>>>> 2f22a3a6
 
 OBJS  = asf_kml_overlay.o
 
