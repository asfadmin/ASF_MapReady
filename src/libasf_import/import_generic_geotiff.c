// Import a generic GeoTIFF (a projected GeoTIFF flavor), including
// projection data from its metadata file (ERDAS MIF HFA .aux file) into
// our own ASF Tools format (.img, .meta)
//
// NOTE:
// 1. At this time, only supports Albers Equal Area Conic, Lambert Azimuthal
//    Equal Area, Lambert Conformal Conic, Polar Stereographic, and UTM
// 2. There may be some data duplication between the GeoTIFF tag contents
//    in the TIFF file and the data contents of the metadata (.aux) file.
// 3. Data and parameters found in the metadata (.aux) file supercede the
//    data and parameter values found in the TIFF file
//

#include <assert.h>
#include <ctype.h>
#include <stdarg.h>

#include "float_image.h"
#include "asf_tiff.h"

#include <gsl/gsl_math.h>

#include <uint8_image.h>
#include <spheroids.h>
#include <proj.h>
#include <libasf_proj.h>

#include "asf.h"
#include "asf_meta.h"
#include "asf_nan.h"
#include "asf_import.h"
#include "asf_raster.h"
#include "asf_tiff.h"
#include "geo_tiffp.h"
#include "geo_keyp.h"

#include "projected_image_import.h"
#include "tiff_to_float_image.h"
#include "tiff_to_byte_image.h"
#include "write_meta_and_img.h"
#include "import_generic_geotiff.h"
#include "arcgis_geotiff_support.h"
#include "geotiff_support.h"

#define BAD_VALUE_SCAN_ON

#define FLOAT_COMPARE_TOLERANCE(a, b, t) (fabs (a - b) <= t ? 1: 0)
#define IMPORT_GENERIC_FLOAT_MICRON 0.000000001
#ifdef  FLOAT_EQUIVALENT
#undef  FLOAT_EQUIVALENT
#endif
#define FLOAT_EQUIVALENT(a, b) (FLOAT_COMPARE_TOLERANCE \
                                (a, b, IMPORT_GENERIC_FLOAT_MICRON))
#define FLOAT_TOLERANCE 0.00001

#define DEFAULT_UTM_SCALE_FACTOR     0.9996

#define DEFAULT_SCALE_FACTOR         1.0
#define UNKNOWN_PROJECTION_TYPE       -1

#define NAD27_DATUM_STR   "NAD27"
#define NAD83_DATUM_STR   "NAD83"
#define HARN_DATUM_STR    "HARN"
#define WGS84_DATUM_STR   "WGS84"
#define HUGHES_DATUM_STR  "HUGHES"

#define USER_DEFINED_PCS             32767
#define USER_DEFINED_KEY             32767
#define BAND_NAME_LENGTH  12

#ifdef USHORT_MAX
#undef USHORT_MAX
#endif
#define USHORT_MAX  65535

#ifdef MAX_RGB
#undef MAX_RGB
#endif
#define MAX_RGB  255

// Do not change the BAND_ID_STRING.  It will break ingest of legacy TIFFs exported with this
// string in their citation strings.  If you are changing the citation string to have some _other_
// identifying string, then use a _new_ definition rather than replace what is in this one.
// Then, make sure that your code supports both the legacy string and the new string.
// Also see the export library string definitions (which MUST match these here) and
// for associated code that needs to reflect the changes you are making here.
#define BAND_ID_STRING "Color Channel (Band) Contents in RGBA+ order"

spheroid_type_t SpheroidName2spheroid(char *sphereName);
void check_projection_parameters(meta_projection *mp);
int  band_float_image_write(FloatImage *oim, meta_parameters *meta_out,
                            const char *outBaseName, int num_bands, int *ignore);
int  band_byte_image_write(UInt8Image *oim_b, meta_parameters *meta_out,
                           const char *outBaseName, int num_bands, int *ignore);
int check_for_vintage_asf_utm_geotiff(const char *citation, int *geotiff_data_exists,
                                      short *model_type, short *raster_type, short *linear_units);
int check_for_datum_in_string(const char *citation, datum_type_t *datum);
int check_for_ellipse_definition_in_geotiff(GTIF *input_gtif, spheroid_type_t *spheroid);
int vintage_utm_citation_to_pcs(const char *citation, int *zone, char *hem, datum_type_t *datum, short *pcs);
static int UTM_2_PCS(short *pcs, datum_type_t datum, unsigned long zone, char hem);
void classify_geotiff(GTIF *input_gtif, short *model_type, short *raster_type, short *linear_units, short *angular_units,
                      int *geographic_geotiff, int *geocentric_geotiff, int *map_projected_geotiff,
                      int *geotiff_data_exists);
char *angular_units_to_string(short angular_units);
char *linear_units_to_string(short linear_units);
void get_look_up_table_name(char *citation, char **look_up_table);

// Import an ERDAS ArcGIS GeoTIFF (a projected GeoTIFF flavor), including
// projection data from its metadata file (ERDAS MIF HFA .aux file) into
// our own ASF Tools format (.img, .meta)
//
void import_generic_geotiff (const char *inFileName, const char *outBaseName, ...)
{
  TIFF *input_tiff;
  meta_parameters *meta;
  data_type_t data_type;
  int is_scanline_format;
  int is_palette_color_tiff;
  short num_bands;
  short int bits_per_sample, sample_format, planar_config;
  va_list ap;
  char image_data_type[256];
  char *pTmpChar;
  int ignore[MAX_BANDS]; // Array of band flags ...'1' if a band is to be ignored (empty band)
                         // Do NOT allocate less than MAX_BANDS bands since other tools will
                         // receive the 'ignore' array and may assume there are MAX_BANDS in
                         // the array, e.g. read_tiff_meta() in the asf_view tool.

  _XTIFFInitialize();

  // Open the input tiff file.
  //TIFFErrorHandler oldHandler = TIFFSetWarningHandler(NULL);
  input_tiff = XTIFFOpen (inFileName, "r");
  if (input_tiff == NULL)
    asfPrintError ("Error opening input TIFF file:\n    %s\n", inFileName);

  if (get_tiff_data_config(input_tiff,
                           &sample_format,    // TIFF type (uint == 1, int == 2, float == 3)
                           &bits_per_sample,  // 8, 16, or 32
                           &planar_config,    // Contiguous == 1 (RGB or RGBA) or separate == 2 (separate bands)
                           &data_type,        // ASF datatype, (BYTE, INTEGER16, INTEGER32, or REAL32 ...no complex)
                           &num_bands,        // Initial number of bands
                           &is_scanline_format,
                           &is_palette_color_tiff,
                           REPORT_LEVEL_WARNING))
  {
    // Failed to determine tiff info or tiff info was bad
    char msg[1024];
    tiff_type_t t;
    get_tiff_type(input_tiff, &t);
    sprintf(msg, "FOUND TIFF tag data as follows:\n"
        "         Sample Format: %s\n"
        "       Bits per Sample: %d\n"
        "  Planar Configuration: %s\n"
        "       Number of Bands: %d\n"
        "                Format: %s\n"
        "              Colormap: %s\n",
        (sample_format == SAMPLEFORMAT_UINT) ? "Unsigned Integer" :
        (sample_format == SAMPLEFORMAT_INT) ? "Signed Integer" :
        (sample_format == SAMPLEFORMAT_IEEEFP) ? "Floating Point" : "Unknown or Unsupported",
        bits_per_sample,
        (planar_config == PLANARCONFIG_CONTIG) ? "Contiguous (chunky RGB or RGBA etc) / Interlaced" :
          (planar_config == PLANARCONFIG_SEPARATE) ? "Separate planes (band-sequential)" :
            "Unknown or unrecognized",
        num_bands,
        t.format == SCANLINE_TIFF ? "SCANLINE TIFF" :
        t.format == STRIP_TIFF    ? "STRIP TIFF"    :
        t.format == TILED_TIFF    ? "TILED TIFF"    : "UNKNOWN",
        is_palette_color_tiff ? "PRESENT" : "NOT PRESENT");
    switch (t.format) {
      case STRIP_TIFF:
        sprintf(msg, "%s"
                "        Rows per Strip: %d\n",
                msg, t.rowsPerStrip);
        break;
      case TILED_TIFF:
        sprintf(msg, "%s"
                "            Tile Width: %d\n"
                "           Tile Height: %d\n",
                msg, t.tileWidth, t.tileLength);
        break;
      case SCANLINE_TIFF:
      default:
        break;
    }
    asfPrintWarning(msg);

    XTIFFClose(input_tiff);
    asfPrintError("  Unsupported TIFF type found or required TIFF tags are missing\n"
        "    in TIFF File \"%s\"\n\n"
        "  TIFFs must contain the following:\n"
        "        Sample format: Unsigned or signed integer or IEEE floating point data\n"
        "                       (ASF is not yet supporting TIFF files with complex number type data),\n"
        "        Planar config: Contiguous (Greyscale, RGB, or RGBA) or separate planes (band-sequential.)\n"
        "      Bits per sample: 8, 16, or 32\n"
        "      Number of bands: 1 through %d bands allowed.\n"
        "               Format: Scanline, strip, or tiled\n"
        "             Colormap: Present or not present (only valid for 1-band images)\n",
        inFileName, MAX_BANDS);
  }
  XTIFFClose(input_tiff);

  // Get the image data type from the variable arguments list
  va_start(ap, outBaseName);
  pTmpChar = (char *)va_arg(ap, char *);
  va_end(ap);

  // Read the metadata (map-projection data etc) from the TIFF
  asfPrintStatus("\nImporting TIFF/GeoTIFF image to ASF Internal format...\n\n");
  int i;
  for (i=0; i<MAX_BANDS; i++) ignore[i]=0; // Default to ignoring no bands
  if (pTmpChar != NULL) {
    strcpy(image_data_type, pTmpChar);
    meta = read_generic_geotiff_metadata(inFileName, ignore, image_data_type);
  }
  else {
    meta = read_generic_geotiff_metadata(inFileName, ignore, NULL);
  }

  // Write the Metadata file
  meta_write(meta, outBaseName);

  // Write the binary file
  input_tiff = XTIFFOpen (inFileName, "r");
  if (input_tiff == NULL)
    asfPrintError ("Error opening input TIFF file:\n    %s\n", inFileName);
  if (geotiff_band_image_write(input_tiff, meta, outBaseName, num_bands, ignore,
                               bits_per_sample, sample_format, planar_config))
  {
    XTIFFClose(input_tiff);
    meta_free(meta);
    meta=NULL;
    asfPrintError("Unable to write binary image...\n    %s\n", outBaseName);
  }
  XTIFFClose(input_tiff);
  if (meta) meta_free(meta);
}

meta_parameters * read_generic_geotiff_metadata(const char *inFileName, int *ignore, ...)
{
  int geotiff_data_exists;
  short num_bands;
  char *bands[MAX_BANDS]; // list of band IDs
  int band_num = 0;
  int count;
  int read_count;
  int ret;
  short model_type=-1;
  short raster_type=-1;
  short linear_units=-1;
  short angular_units=-1;
  double scale_factor;
  TIFF *input_tiff;
  GTIF *input_gtif;
  meta_parameters *meta_out; // Return value
  data_type_t data_type;
  datum_type_t datum;
  va_list ap;

  _XTIFFInitialize();

  /***** INITIALIZE PARAMETERS *****/
  /*                               */
  // Create a new metadata object for the image.
  meta_out = raw_init ();
  meta_out->optical = NULL;
  meta_out->thermal = NULL;
  meta_out->projection = meta_projection_init ();
  meta_out->stats = NULL; //meta_stats_init ();
  meta_out->state_vectors = NULL;
  meta_out->location = meta_location_init ();
  meta_out->colormap = NULL; // Updated below if palette color TIFF
  // Don't set any of the deprecated structure elements.
  meta_out->stVec = NULL;
  meta_out->geo = NULL;
  meta_out->ifm = NULL;
  meta_out->info = NULL;
  datum = UNKNOWN_DATUM;

  // Set up convenience pointers
  meta_general *mg = meta_out->general;
  meta_projection *mp = meta_out->projection;
  meta_location *ml = meta_out->location;
  // FIXME:
  // The following function works perfectly fine when called from asf_view.
  // However, over here it resulted in a segmentation fault. Did not get the
  // time to find a solution before the release. - RG
  //meta_out->insar = populate_insar_metadata(inFileName);

  // Init
  mp->spheroid = UNKNOWN_SPHEROID; // meta_projection_init() 'should' initialize this, but doesn't

  // Open the input tiff file.
  input_tiff = XTIFFOpen (inFileName, "r");
  if (input_tiff == NULL) {
    asfPrintError("Error opening input TIFF file:\n  %s\n", inFileName);
  }

  // Open the structure that contains the geotiff keys.
  input_gtif = GTIFNew (input_tiff);
  if (input_gtif == NULL) {
    asfPrintError("Error reading GeoTIFF keys from input TIFF file:\n  %s\n", inFileName);
  }


  /***** GET WHAT WE CAN FROM THE TIFF FILE *****/
  /*                                            */
  // Malloc the band names and give them numeric names as defaults
  // (Updated from citation string later ...if the info exists)
  for (band_num = 0; band_num < MAX_BANDS; band_num++) {
    bands[band_num] = MALLOC(sizeof(char) * (BAND_NAME_LENGTH+1));
    sprintf (bands[band_num], "%02d", band_num+1);
  }

  // The data type returned is an ASF data type, e.g. BYTE or REAL32 etc
  //
  // The number of bands returned is based on the samples (values) per
  // pixel stored in the TIFF tags ...but some bands may be blank or ignored.
  // Later on, band-by-band statistics will determine if individual bands should
  // be ignored (not imported to an img file) and if the citation string contains
  // a band ID list, then any band marked with the word 'Empty' will also be ignored.
  // the number of bands will be updated to reflect these findings.
  //
  short sample_format;    // TIFFTAG_SAMPLEFORMAT
  short bits_per_sample;  // TIFFTAG_BITSPERSAMPLE
  short planar_config;    // TIFFTAG_PLANARCONFIG
  int is_scanline_format; // False if tiled or strips > 1 TIFF file format
  int is_palette_color_tiff;
  ret = get_tiff_data_config(input_tiff,
                             &sample_format, // TIFF type (uint, int, float)
                             &bits_per_sample, // 8, 16, or 32
                             &planar_config, // Contiguous (RGB or RGBA) or separate (band sequential, not interlaced)
                             &data_type, // ASF datatype, (BYTE, INTEGER16, INTEGER32, or REAL32 ...no complex
                             &num_bands, // Initial number of bands
                             &is_scanline_format,
                             &is_palette_color_tiff,
                             REPORT_LEVEL_WARNING);

  if (ret != 0) {
    char msg[1024];
    tiff_type_t t;
    get_tiff_type(input_tiff, &t);
    sprintf(msg, "FOUND TIFF tag data as follows:\n"
        "         Sample Format: %s\n"
        "       Bits per Sample: %d\n"
        "  Planar Configuration: %s\n"
        "       Number of Bands: %d\n"
        "                Format: %s\n",
        (sample_format == SAMPLEFORMAT_UINT) ? "Unsigned Integer" :
          (sample_format == SAMPLEFORMAT_INT) ? "Signed Integer" :
            (sample_format == SAMPLEFORMAT_IEEEFP) ? "Floating Point" : "Unknown or Unsupported",
        bits_per_sample,
        (planar_config == PLANARCONFIG_CONTIG) ? "Contiguous (chunky RGB or RGBA etc) / Interlaced" :
          (planar_config == PLANARCONFIG_SEPARATE) ? "Separate planes (band-sequential)" :
            "Unknown or unrecognized",
        num_bands,
        t.format == SCANLINE_TIFF ? "SCANLINE TIFF" :
        t.format == STRIP_TIFF ? "STRIP TIFF" :
        t.format == TILED_TIFF ? "TILED TIFF" : "UNKNOWN");
    switch (t.format) {
      case STRIP_TIFF:
        sprintf(msg, "%s"
                "        Rows per Strip: %d\n",
                msg, t.rowsPerStrip);
        break;
      case TILED_TIFF:
        sprintf(msg, "%s"
                "            Tile Width: %d\n"
                "           Tile Height: %d\n",
                msg, t.tileWidth, t.tileLength);
        break;
      case SCANLINE_TIFF:
      default:
        break;
    }
    asfPrintWarning(msg);

    asfPrintError("  Unsupported TIFF type found or required TIFF tags are missing\n"
        "    in TIFF File \"%s\"\n\n"
        "  TIFFs must contain the following:\n"
        "        Sample format: Unsigned or signed integer or IEEE floating point data\n"
        "                       (ASF is not yet supporting TIFF files with complex number type data),\n"
        "        Planar config: Contiguous (Greyscale, RGB, or RGBA) or separate planes (band-sequential.)\n"
        "      Bits per sample: 8, 16, or 32\n"
        "      Number of bands: 1 through %d bands allowed.\n"
        "               Format: Scanline, strip, or tiled\n",
        inFileName, MAX_BANDS);
  }
  asfPrintStatus("\n   Found %d-banded Generic GeoTIFF with %d-bit %s type data\n"
      "        (Note: Empty or missing bands will be ignored)\n",
                 num_bands, bits_per_sample,
      (sample_format == SAMPLEFORMAT_UINT)   ? "Unsigned Integer" :
      (sample_format == SAMPLEFORMAT_INT)    ? "Signed Integer"   :
      (sample_format == SAMPLEFORMAT_IEEEFP) ? "Floating Point"   : "Unknown or Unsupported");

  char *citation = NULL;
  int citation_length;
  int typeSize;
  tagtype_t citation_type;
  citation_length = GTIFKeyInfo(input_gtif, GTCitationGeoKey, &typeSize, &citation_type);
  if (citation_length > 0) {
    citation = MALLOC ((citation_length) * typeSize);
    GTIFKeyGet (input_gtif, GTCitationGeoKey, citation, 0, citation_length);
    asfPrintStatus("\nCitation: %s\n\n", citation);
  }
  else {
    citation_length = GTIFKeyInfo(input_gtif, PCSCitationGeoKey, &typeSize, &citation_type);
    if (citation_length > 0) {
      citation = MALLOC ((citation_length) * typeSize);
      GTIFKeyGet (input_gtif, PCSCitationGeoKey, citation, 0, citation_length);
      asfPrintStatus("\nCitation: %s\n\n", citation);
    }
    else {
      asfPrintStatus("\nCitation: The GeoTIFF citation string is MISSING (Not req'd)\n\n");
    }
  }

  // If this is a single-band TIFF with an embedded RGB colormap, then
  // grab it for the metadata and write it out as an ASF LUT file
  if (is_palette_color_tiff) {
      // Produce metadata
      char *look_up_table = NULL;
      unsigned short *red = NULL;
      unsigned short *green = NULL;
      unsigned short *blue = NULL;
      int i;
      int map_size = 1<<bits_per_sample;

      asfRequire(map_size > 0 && map_size <= 256, "Invalid colormap size\n");

      asfPrintStatus("\nFound single-band TIFF with embedded RGB colormap\n\n");
      meta_colormap *mc = meta_out->colormap = meta_colormap_init();

      get_look_up_table_name(citation, &look_up_table);
      strcpy(mc->look_up_table, look_up_table ? look_up_table : MAGIC_UNSET_STRING);
      FREE(look_up_table);

      read_count = TIFFGetField(input_tiff, TIFFTAG_COLORMAP, &red, &green, &blue);
      if (!read_count) {
          asfPrintWarning("TIFF appears to be a palette-color TIFF, but the embedded\n"
                  "color map (TIFFTAG_COLORMAP) appears to be missing.  Ingest\n"
                  "will continue, but as a non-RGB single-band greyscale image.\n");
          FREE(mc->look_up_table);
          FREE(mc);
      }
      else {
          // Populate the RGB colormap
	char band_str[255];
	strcpy(band_str, bands[0]);
	for (i=1; i<num_bands; i++)
	  sprintf(band_str, ",%s", bands[i]);
	strcpy(mc->band_id, band_str);
          mc->num_elements = map_size;
          mc->rgb = (meta_rgb *)CALLOC(map_size, sizeof(meta_rgb));
          for (i=0; i<map_size; i++) {
              mc->rgb[i].red   = (unsigned char)((red[i]/(float)USHORT_MAX)*(float)MAX_RGB);
              mc->rgb[i].green = (unsigned char)((green[i]/(float)USHORT_MAX)*(float)MAX_RGB);
              mc->rgb[i].blue  = (unsigned char)((blue[i]/(float)USHORT_MAX)*(float)MAX_RGB);
          }
      }
      // NOTE: Do NOT free the red/green/blue arrays ...this will result in a
      // glib double-free error when the TIFF file is closed.

      // Now that we have good metadata, produce the LUT
      char *lut_file = appendExt(inFileName, ".lut");
      asfPrintStatus("\nSTORING TIFF file embedded color map in look up table file:\n    %s\n", lut_file);
      FILE *lutFP = (FILE *)FOPEN(lut_file, "wt");
      fprintf(lutFP, "# Look up table type: %s\n", mc->look_up_table);
      fprintf(lutFP, "# Originating source: %s\n", inFileName);
      fprintf(lutFP, "# Index   Red   Green   Blue\n");
      for (i=0; i<map_size; i++) {
          fprintf(lutFP, "%03d    %03d    %03d    %03d\n",
                  i, mc->rgb[i].red, mc->rgb[i].green, mc->rgb[i].blue);
      }
      fprintf(lutFP, "\n");
      FCLOSE(lutFP);
      FREE(lut_file);
  }

  // Get the tie point which defines the mapping between raster
  // coordinate space and geographic coordinate space.  Although
  // geotiff theoretically supports multiple tie points, we don't
  // (rationale: ArcView currently doesn't either, and multiple tie
  // points don't make sense with the pixel scale option, which we
  // need).
  // NOTE: Since neither ERDAS or ESRI store tie points in the .aux
  // file associated with their geotiffs, it is _required_ that they
  // are found in their tiff files.
  double *tie_point = NULL;
  (input_gtif->gt_methods.get)(input_gtif->gt_tif, GTIFF_TIEPOINTS, &count,
                               &tie_point);
  if (count != 6) {
    asfPrintError ("GeoTIFF file does not contain tie points\n");
  }
  // Get the scale factors which define the scale relationship between
  // raster pixels and geographic coordinate space.
  double *pixel_scale = NULL;
  (input_gtif->gt_methods.get)(input_gtif->gt_tif, GTIFF_PIXELSCALE, &count,
                               &pixel_scale);
  if (count != 3) {
    asfPrintError ("GeoTIFF file does not contain pixel scale parameters\n");
  }
  if (pixel_scale[0] <= 0.0 || pixel_scale[1] <= 0.0) {
    asfPrintError ("GeoTIFF file contains invalid pixel scale parameters\n");
  }

  // CHECK TO SEE IF THE GEOTIFF CONTAINS USEFUL DATA:
  //  If the tiff file contains geocoded information, then the model type
  // will be ModelTypeProjected.
  // FIXME: Geographic (lat/long) type geotiffs with decimal degrees are
  // supported, but arc-sec are not yet ...

  int geographic_geotiff, map_projected_geotiff, geocentric_geotiff;
  classify_geotiff(input_gtif, &model_type, &raster_type, &linear_units, &angular_units,
                   &geographic_geotiff, &geocentric_geotiff, &map_projected_geotiff,
                   &geotiff_data_exists);
  asfPrintStatus ("Input GeoTIFF key GTModelTypeGeoKey is %s\n",
                  (model_type == ModelTypeGeographic) ? "ModelTypeGeographic" :
                  (model_type == ModelTypeGeocentric) ? "ModelTypeGeocentric" :
                  (model_type == ModelTypeProjected)  ? "ModelTypeProjected"  : "Unknown");
  asfPrintStatus ("Input GeoTIFF key GTRasterTypeGeoKey is %s\n",
                  (raster_type == RasterPixelIsArea)  ? "RasterPixelIsArea" : 
		  (raster_type == RasterPixelIsPoint) ? "RasterPixelIsPoint":
		  "(Unsupported type)");
  if (map_projected_geotiff) {
      asfPrintStatus ("Input GeoTIFF key ProjLinearUnitsGeoKey is %s\n",
                      (linear_units == Linear_Meter)                  ? "Linear_Meter"                  :
		      (linear_units == Linear_Foot)                   ? "Linear_Foot"                   :
		      (linear_units == Linear_Foot_US_Survey)         ? "Linear_Foot_US_Survey"         :
		      (linear_units == Linear_Foot_Modified_American) ? "Linear_Foot_Modified_American" :
		      (linear_units == Linear_Foot_Clarke)            ? "Linear_Foot_Clarke"            :
		      (linear_units == Linear_Foot_Indian)            ? "Linear_Foot_Indian"            :
                                                                        "(Unsupported type of linear units)");
  }
  else if (geographic_geotiff) {
      asfPrintStatus ("Input GeoTIFF key GeogAngularUnitsGeoKey is %s\n",
                      (angular_units == Angular_Arc_Second)  ? "Angular_Arc_Second" :
                      (angular_units == Angular_Degree)      ? "Angular_Degree"     :
                                                               "(Unsupported type of angular units)");
  }
  else {
      asfPrintError ("Cannot determine type of linear or angular units in GeoTIFF\n");
  }
  /***** READ PROJECTION PARAMETERS FROM TIFF IF GEO DATA EXISTS                 *****/
  /***** THEN READ THEM FROM THE METADATA (.AUX) FILE TO SUPERCEDE IF THEY EXIST *****/
  /*                                                                                 */
  /*                                                */
  // import_arcgis_geotiff() would not be called (see detect_geotiff_flavor())
  // unless the model_type is either unknown or is ModelTypeProjected.  If
  // ModelTypeProjected, then there are projection parameters inside the
  // GeoTIFF file.  If not, then they must be parsed from the complementary
  // ArcGIS metadata (.aux) file
  // Read the model type from the GeoTIFF file ...expecting that it is
  // unknown, but could possibly be ModelTypeProjection
  //
  // Start of reading projection parameters from geotiff
  if (model_type == ModelTypeProjected && geotiff_data_exists) {
    char hemisphere;
    projection_type_t projection_type=UNKNOWN_PROJECTION;
    unsigned long pro_zone; // UTM zone (UTM only)
    short proj_coords_trans = UNKNOWN_PROJECTION_TYPE;
    short pcs;
    short geokey_datum=0;
    double false_easting = MAGIC_UNSET_DOUBLE;
    double false_northing = MAGIC_UNSET_DOUBLE;
    double lonOrigin = MAGIC_UNSET_DOUBLE;
    double latOrigin = MAGIC_UNSET_DOUBLE;
    double stdParallel1 = MAGIC_UNSET_DOUBLE;
    double stdParallel2 = MAGIC_UNSET_DOUBLE;
    double lonPole = MAGIC_UNSET_DOUBLE;

    //////// ALL PROJECTIONS /////////
    // Set the projection block data that we know at this point
    if (tie_point[0] != 0 || tie_point[1] != 0 || tie_point[2] != 0) {
      // NOTE: To support tie points at other locations, or a set of other locations,
      // then things rapidly get more complex ...and a transformation must either be
      // derived or provided (and utilized etc).  We're not at that point yet...
      //
      asfPrintError("Unsupported initial tie point type.  Initial tie point must be for\n"
          "raster location (0,0) in the image.\n");
    }
    mp->startX = tie_point[3];
    mp->startY = tie_point[4];
    if (pixel_scale[0] < 0 ||
        pixel_scale[1] < 0) {
      asfPrintWarning("Unexpected negative pixel scale values found in GeoTIFF file.\n"
          "Continuing ingest, but defaulting perX to fabs(x pixel scale) and\n"
          "perY to (-1)*fabs(y pixel scale)... Results may vary.");
    }
    mp->perX = fabs(pixel_scale[0]);
    mp->perY = -(fabs(pixel_scale[1]));
    // Special treatment for RasterPixelIsPoint data
    // Those need a shift by half a pixel
    if (raster_type == RasterPixelIsPoint) {
      mp->startX -= mp->perX / 2.0;
      mp->startY -= fabs(mp->perY) / 2.0;
    }
    mp->height = 0.0;
    if (linear_units == Linear_Meter) {
      strcpy(mp->units, "meters");
    }
    else if (linear_units == Linear_Foot ||
	     linear_units == Linear_Foot_US_Survey ||
	     linear_units == Linear_Foot_Modified_American ||
	     linear_units == Linear_Foot_Clarke ||
	     linear_units == Linear_Foot_Indian)
      strcpy(mp->units, "feet");
    else {
      asfPrintError("Unsupported linear unit found in map-projected GeoTIFF.  Only meters and feet are currently supported.\n");
    }

    ///////// STANDARD UTM (PCS CODE) //////////
    // Get datum and zone as appropriate
    read_count = GTIFKeyGet (input_gtif, ProjectedCSTypeGeoKey, &pcs, 0, 1);

    // Quick hack for Rick's State Plane data
    // Only supports State Plane 
    if (read_count && pcs >= 26931 && pcs <=26940) {
      mp->type = STATE_PLANE;
      projection_type = STATE_PLANE;
      proj_coords_trans = CT_TransverseMercator;
      datum = mp->datum = NAD83_DATUM;
      mp->spheroid = GRS1980_SPHEROID;
    }

    if (!read_count) {
      // Check to see if this is a vintage ASF UTM geotiff (they only had the UTM
      // description in the UTM string rather than in the ProejctedCSTypeGeoKey)
      int sleepy;
      datum_type_t dopey;
      char sneezy;
      read_count = vintage_utm_citation_to_pcs(citation, &sleepy, &sneezy, &dopey, &pcs);
    }
    if (read_count == 1 && PCS_2_UTM(pcs, &hemisphere, &datum, &pro_zone)) {
      mp->type = UNIVERSAL_TRANSVERSE_MERCATOR;
      mp->hem = hemisphere;
      mp->param.utm.zone = pro_zone;
      mp->param.utm.false_easting = 500000.0;
      if (hemisphere == 'N') {
        mp->param.utm.false_northing = 0.0;
      }
      else {
        mp->param.utm.false_northing = 10000000.0;
      }
      mp->param.utm.lat0 = 0.0;
      mp->param.utm.lon0 = utm_zone_to_central_meridian(pro_zone);
      if (datum != UNKNOWN_DATUM) {
        mp->datum = datum;
      }
      else {
        asfPrintError("Unsupported or unknown datum found in GeoTIFF file.\n");
      }
      char msg[256];
      sprintf(msg,"UTM scale factor defaulting to %0.4f\n", DEFAULT_UTM_SCALE_FACTOR);
      asfPrintStatus(msg);
      mp->param.utm.scale_factor = DEFAULT_UTM_SCALE_FACTOR;
    }
    ////////// ALL OTHER PROJECTION TYPES - INCLUDING GCS/USER-DEFINED UTMS /////////
    else if (projection_type != STATE_PLANE) { // Hack !!!!

      // Not recognized as a supported UTM PCS or was a user-defined or unknown type of PCS...
      //
      // The ProjCoordTransGeoKey will be true if the PCS was user-defined or if the PCS was
      // not in the geotiff file... or so the standard says.  If the ProjCoordTransGeoKey is
      // false, it means that an unsupported (by us) UTM or State Plane projection was
      // discovered (above.)  All other projection types make use of the ProjCoordTransGeoKey
      // geokey.

      ////// GCS-CODE DEFINED UTM ///////
      // Check for a user-defined UTM projection (A valid UTM code may be in
      // ProjectionGeoKey, although this is not typical)
      read_count = GTIFKeyGet (input_gtif, ProjectionGeoKey, &pcs, 0, 0);
      if (read_count == 1 && PCS_2_UTM(pcs, &hemisphere, &datum, &pro_zone)) {
        mp->type = UNIVERSAL_TRANSVERSE_MERCATOR;
        mp->hem = hemisphere;
        mp->param.utm.zone = pro_zone;
        mp->param.utm.false_easting = 500000.0;
        if (hemisphere == 'N') {
          mp->param.utm.false_northing = 0.0;
        }
        else {
          mp->param.utm.false_northing = 10000000.0;
        }
        mp->param.utm.lat0 = utm_zone_to_central_meridian(pro_zone);
        mp->param.utm.lon0 = 0.0;
        if (datum != UNKNOWN_DATUM) {
          mp->datum = datum;
        }
        else if (pcs/100 == 160 || pcs/100 == 161) {
            // With user-defined UTMs (16001-16060, 16101-16160 in ProjectionGeoKey
            // the zone and hemisphere is defined, but not the datum... We should try
            // to determine the datum as follows:
            //
            // Read GeographicTypeGeoKey:
            //
            // GeographicTypeGeoKey, If the code is recognized, assign as appropriate.
            //                       If the code is 32676 (user-defined ...which also often
            //                         means "undefined" rather than "user defined") then
            //                         check to see if the datum is specifically defined
            //                         elsewhere:
            //                         - Check GeogGeodeticDatumGeoKey
            //                         - Check PCSCitationGeoKey, GeogCitationGeoKey, and
            //                           GTCitationGeoKey to see if it is textually described
            //                         - Check to see if semi-major and inv. flattening (etc)
            //                           is defined and then do a best-fit to determine a
            //                           ellipsoid
            //                         - Default to WGS-84 (if GeographicTypeGeoKey is
            //                           160xx or 161xx format), else error out
            //
            //asfPrintError("Unsupported or unknown datum found in GeoTIFF file.\n");https://rt/Ticket/Display.html?id=7763
            short gcs;
            read_count = GTIFKeyGet (input_gtif, GeographicTypeGeoKey, &gcs, 0, 1);
            if (read_count == 1) {
                switch(geokey_datum){
                    case GCS_WGS_84:
                    case GCSE_WGS84:
                        datum = WGS84_DATUM;
                        break;
                    case GCS_NAD27:
                        datum = NAD27_DATUM;
                        break;
                    case GCS_NAD83:
                        datum = NAD83_DATUM;
                        break;
		    case GCS_ED50:
		      datum = ED50_DATUM;
		      break;
		    case GCS_SAD69:
		      datum = SAD69_DATUM;
		      break;
                    default:
                        datum = UNKNOWN_DATUM;
                        break;
                }
            }
            if (datum == UNKNOWN_DATUM) {
                // The datum is not typically stored in GeogGeodeticDatumGeoKey, but some s/w
                // does put it there
                read_count = GTIFKeyGet (input_gtif, GeogGeodeticDatumGeoKey, &geokey_datum, 0, 1);
                if (read_count == 1) {
                    switch(geokey_datum){
                        case Datum_WGS84:
                            datum = WGS84_DATUM;
                            break;
                        case Datum_North_American_Datum_1927:
                            datum = NAD27_DATUM;
                            break;
                        case Datum_North_American_Datum_1983:
                            datum = NAD83_DATUM;
                            break;
		        case 6655: // ITRF97
			  datum = ITRF97_DATUM;
			  break;
		        case 6054: // HUGHES80
			  datum = HUGHES_DATUM;
			  break;
                        default:
                            datum = UNKNOWN_DATUM;
                            break;
                    }
                }
            }
            if (datum == UNKNOWN_DATUM) {
                // Try citation strings to see if the datum was textually described
                char *citation = NULL;
                int citation_length;
                int typeSize;
                tagtype_t citation_type;
                citation_length = GTIFKeyInfo(input_gtif, GeogCitationGeoKey, &typeSize, &citation_type);
                if (citation_length > 0) {
                    citation = MALLOC ((citation_length) * typeSize);
                    GTIFKeyGet (input_gtif, GeogCitationGeoKey, citation, 0, citation_length);
                    check_for_datum_in_string(citation, &datum);
                    FREE(citation);
                }
                if (datum == UNKNOWN_DATUM) {
                    citation_length = GTIFKeyInfo(input_gtif, GTCitationGeoKey, &typeSize, &citation_type);
                    if (citation_length > 0) {
                        citation = MALLOC ((citation_length) * typeSize);
                        GTIFKeyGet (input_gtif, GTCitationGeoKey, citation, 0, citation_length);
                        check_for_datum_in_string(citation, &datum);
                        FREE(citation);
                    }
                }
                if (datum == UNKNOWN_DATUM) {
                    citation_length = GTIFKeyInfo(input_gtif, PCSCitationGeoKey, &typeSize, &citation_type);
                    if (citation_length > 0) {
                        citation = MALLOC ((citation_length) * typeSize);
                        GTIFKeyGet (input_gtif, PCSCitationGeoKey, citation, 0, citation_length);
                        check_for_datum_in_string(citation, &datum);
                        FREE(citation);
                    }
                }
                if (datum == UNKNOWN_DATUM) {
                    spheroid_type_t spheroid;
                    check_for_ellipse_definition_in_geotiff(input_gtif, &spheroid);
                    switch (spheroid) {
                        case BESSEL_SPHEROID:
                        case CLARKE1866_SPHEROID:
                        case CLARKE1880_SPHEROID:
                        case GEM6_SPHEROID:
                        case GEM10C_SPHEROID:
                        case GRS1980_SPHEROID:
                        case INTERNATIONAL1924_SPHEROID:
                        case INTERNATIONAL1967_SPHEROID:
                        case WGS72_SPHEROID:
                        case WGS84_SPHEROID:
                        case HUGHES_SPHEROID:
                        case UNKNOWN_SPHEROID:
                        default:
                            datum = UNKNOWN_DATUM;
                            break;
                    }
                }
                if (datum == UNKNOWN_DATUM) {
                    // If all else fails, make it a WGS-84 and spit out a warning
                    datum = WGS84_DATUM;
                    mp->datum = datum;
                    asfPrintWarning("Could not determine datum type from GeoTIFF, but since this\n"
                            "is a EPSG 160xx/161xx type UTM projection (WGS84 typ.),\n"
                            "a WGS84 datum type is assumed.\n");
                }
            }
        }
        char msg[256];
        sprintf(msg,"UTM scale factor defaulting to %0.4f\n", DEFAULT_UTM_SCALE_FACTOR);
        asfPrintStatus(msg);
        mp->param.utm.scale_factor = DEFAULT_UTM_SCALE_FACTOR;
      }
      /////// OTHER PROJECTION DEFINITIONS - INCLUDING USER-DEFINED UTMS///////
      else {
        // Some other type of projection may exist, including a projection-coordinate-transformation
        // UTM (although that is not typical)

        // Get the projection coordinate transformation key (identifies the projection type)
        read_count = GTIFKeyGet (input_gtif, ProjCoordTransGeoKey, &proj_coords_trans, 0, 1);
        if (read_count != 1 || proj_coords_trans == UNKNOWN_PROJECTION_TYPE) {
          asfPrintWarning("Unable to determine type of projection coordinate system in GeoTIFF file\n");
        }

        // Attempt to find a defined datum (the standard says to store it in GeographicTypeGeoKey)
        read_count = GTIFKeyGet (input_gtif, GeographicTypeGeoKey, &geokey_datum, 0, 1);
        if (read_count == 1) {
          switch(geokey_datum){
            case GCS_WGS_84:
            case GCSE_WGS84:
              datum = WGS84_DATUM;
              break;
            case GCS_NAD27:
              datum = NAD27_DATUM;
              break;
            case GCS_NAD83:
              datum = NAD83_DATUM;
              break;
	    case GCS_ED50:
	      datum = ED50_DATUM;
	      break;
	    case GCS_SAD69:
	      datum = SAD69_DATUM;
	      break;
            default:
              datum = UNKNOWN_DATUM;
              break;
          }
        }
        if (datum == UNKNOWN_DATUM) {
          // The datum is not typically stored in GeogGeodeticDatumGeoKey, but some s/w
          // does put it there
          read_count = GTIFKeyGet (input_gtif, GeogGeodeticDatumGeoKey, &geokey_datum, 0, 1);
          if (read_count == 1) {
            switch(geokey_datum){
              case Datum_WGS84:
                datum = WGS84_DATUM;
                break;
              case Datum_North_American_Datum_1927:
                datum = NAD27_DATUM;
                break;
              case Datum_North_American_Datum_1983:
                datum = NAD83_DATUM;
                break;
	      case 6655: // ITRF97
		datum = ITRF97_DATUM;
		break;
	      case 6054: // HUGHES80
		datum = HUGHES_DATUM;
		break;
              default:
                datum = UNKNOWN_DATUM;
                break;
            }
          }
        }
        // Hughes datum support ...The Hughes-1980 datum is user-defined and the
        // typically defined by the major and inv-flattening
        // FIXME: There are several ways of representing otherwise-undefined datum
        // datum types ...maybe consider supporting those?  (Probably not...)
        // FIXME: Found out that there is an EPSG GCS code for NSIDC SSM/I polar
        // stereo ...for PS using Hughes, we should write this numeric value out
        // and avoid using a user-defined datum (technically there is no such thing as
        // a 'hughes datum' ...it's an earth-centered reference spheroid and the datum
        // is undetermined.  Sigh... works exactly the same either way blah blah blah.)
        if (datum == UNKNOWN_DATUM) {
          short int ellipsoid_key;
          read_count = GTIFKeyGet(input_gtif, GeogEllipsoidGeoKey, &ellipsoid_key, 0, 1);
          if (read_count && ellipsoid_key == USER_DEFINED_KEY) {
            double semi_major = 0.0;
            double semi_minor = 0.0;
            double inv_flattening = 0.0;
            double hughes_semiminor = HUGHES_SEMIMAJOR * (1.0 - 1.0/HUGHES_INV_FLATTENING);
            read_count = GTIFKeyGet(input_gtif, GeogSemiMajorAxisGeoKey, &semi_major, 0, 1);
            read_count += GTIFKeyGet(input_gtif, GeogInvFlatteningGeoKey, &inv_flattening, 0, 1);
            read_count += GTIFKeyGet(input_gtif, GeogSemiMinorAxisGeoKey, &semi_minor, 0, 1);
            if (read_count >= 2 &&
                     semi_major != USER_DEFINED_KEY &&
                     inv_flattening != USER_DEFINED_KEY &&
                     FLOAT_COMPARE_TOLERANCE(semi_major, HUGHES_SEMIMAJOR, FLOAT_TOLERANCE) &&
                     FLOAT_COMPARE_TOLERANCE(inv_flattening, HUGHES_INV_FLATTENING, FLOAT_TOLERANCE))
            {
              datum = HUGHES_DATUM;
            }
            else if (read_count >= 2 &&
                     semi_major != USER_DEFINED_KEY &&
                     semi_minor != USER_DEFINED_KEY &&
                     FLOAT_COMPARE_TOLERANCE(semi_major, HUGHES_SEMIMAJOR, FLOAT_TOLERANCE) &&
                     FLOAT_COMPARE_TOLERANCE(semi_minor, hughes_semiminor, FLOAT_TOLERANCE))
            {
              datum = HUGHES_DATUM;
            }
            else if (read_count >= 2 &&
                     semi_minor != USER_DEFINED_KEY &&
                     inv_flattening != USER_DEFINED_KEY &&
                     FLOAT_COMPARE_TOLERANCE(semi_minor, hughes_semiminor, FLOAT_TOLERANCE) &&
                     FLOAT_COMPARE_TOLERANCE(inv_flattening, HUGHES_INV_FLATTENING, FLOAT_TOLERANCE))
            {
              datum = HUGHES_DATUM;
            }
            else {
              datum = UNKNOWN_DATUM;
            }
          }
          else {
            datum = UNKNOWN_DATUM;
          }
        }
        if (datum == UNKNOWN_DATUM) {
          asfPrintWarning("Unable to determine datum type from GeoTIFF file\n"
                        "Defaulting to WGS-84 ...This may result in projection errors\n");
          datum = WGS84_DATUM;
        }
        // Take whatever datum we have at this point
        mp->datum = datum;

        // Base on the type of projection coordinate transformation, e.g. type of projection,
        // retrieve the rest of the projection parameters
        projection_type = UNKNOWN_PROJECTION;
        scale_factor = DEFAULT_SCALE_FACTOR;
        switch(proj_coords_trans) {
          case CT_TransverseMercator:
          case CT_TransvMercator_Modified_Alaska:
          case CT_TransvMercator_SouthOriented:
            read_count = GTIFKeyGet (input_gtif, ProjFalseEastingGeoKey, &false_easting, 0, 1);
            if (read_count != 1) {
              asfPrintStatus("No false easting in ProjFalseEastingGeoKey ...OK for a UTM\n");
            }
            read_count = GTIFKeyGet (input_gtif, ProjFalseNorthingGeoKey, &false_northing, 0, 1);
            if (read_count != 1) {
              asfPrintStatus("No false northing in ProjFalseNorthingGeoKey ...OK for a UTM\n");
            }
            read_count = GTIFKeyGet (input_gtif, ProjNatOriginLongGeoKey, &lonOrigin, 0, 1);
            if (read_count != 1) {
              asfPrintStatus("No center longitude in ProjNatOriginLongGeoKey ...OK for a UTM\n");
            }
            read_count = GTIFKeyGet (input_gtif, ProjNatOriginLatGeoKey, &latOrigin, 0, 1);
            if (read_count != 1) {
              asfPrintStatus("No center latitude in ProjNatOriginLatGeoKey ...OK for a UTM\n");
            }
            else {
              latOrigin = 0.0;
            }
            read_count = GTIFKeyGet (input_gtif, ProjScaleAtNatOriginGeoKey, &scale_factor, 0, 1);
            if (read_count == 0) {
              scale_factor = DEFAULT_UTM_SCALE_FACTOR;

              char msg[256];
              sprintf(msg,"UTM scale factor defaulting to %0.4f ...OK for a UTM\n", scale_factor);
              asfPrintStatus(msg);
            }
            mp->type = UNIVERSAL_TRANSVERSE_MERCATOR;
            mp->hem = (false_northing == 0.0) ? 'N' : (false_northing == 10000000.0) ? 'S' : '?';
            mp->param.utm.zone = utm_zone(lonOrigin);
            mp->param.utm.false_easting = false_easting;
            mp->param.utm.false_northing = false_northing;
            mp->param.utm.lat0 = latOrigin;
            mp->param.utm.lon0 = lonOrigin;
            mp->param.utm.scale_factor = scale_factor;
            check_projection_parameters(mp);
            break;
          // Albers Conical Equal Area case IS tested
          case CT_AlbersEqualArea:
            read_count = GTIFKeyGet (input_gtif, ProjStdParallel1GeoKey, &stdParallel1, 0, 1);
            if (read_count != 1) {
              asfPrintWarning(
                      "Unable to determine first standard parallel from GeoTIFF file\n"
                  "using ProjStdParallel1GeoKey\n");
            }
            read_count = GTIFKeyGet (input_gtif, ProjStdParallel2GeoKey, &stdParallel2, 0, 1);
            if (read_count != 1) {
              asfPrintWarning(
                      "Unable to determine second standard parallel from GeoTIFF file\n"
                  "using ProjStdParallel2GeoKey\n");
            }
            read_count = GTIFKeyGet (input_gtif, ProjFalseEastingGeoKey, &false_easting, 0, 1);
            if (read_count != 1) {
              asfPrintWarning(
                      "Unable to determine false easting from GeoTIFF file\n"
                  "using ProjFalseEastingGeoKey\n");
            }
            read_count = GTIFKeyGet (input_gtif, ProjFalseNorthingGeoKey, &false_northing, 0, 1);
            if (read_count != 1) {
              asfPrintWarning(
                      "Unable to determine false northing from GeoTIFF file\n"
                  "using ProjFalseNorthingGeoKey\n");
            }
            read_count = GTIFKeyGet (input_gtif, ProjNatOriginLongGeoKey, &lonOrigin, 0, 1);
            if (read_count != 1) {
              asfPrintWarning("Unable to determine center longitude from GeoTIFF file\n"
                  "using ProjNatOriginLongGeoKey.  Trying ProjCenterLongGeoKey...\n");
              read_count = GTIFKeyGet (input_gtif, ProjCenterLongGeoKey, &lonOrigin, 0, 1);
              if (read_count != 1) {
                asfPrintWarning("Unable to determine center longitude from GeoTIFF file\n"
                    "using ProjCenterLongGeoKey as well...\n");
              }
              else {
                asfPrintStatus("\nFound center longitude from ProjCenterLongGeoKey in GeoTIFF"
                               "file...\n\n");
              }
            }
            read_count = GTIFKeyGet (input_gtif, ProjNatOriginLatGeoKey, &latOrigin, 0, 1);
            if (read_count != 1) {
              asfPrintWarning(
                      "Unable to determine center latitude from GeoTIFF file\n"
                  "using ProjNatOriginLatGeoKey\n");
            }
            mp->type = ALBERS_EQUAL_AREA;
            mp->hem = (latOrigin > 0.0) ? 'N' : 'S';
            mp->param.albers.std_parallel1 = stdParallel1;
            mp->param.albers.std_parallel2 = stdParallel2;
            mp->param.albers.center_meridian = lonOrigin;
            mp->param.albers.orig_latitude = latOrigin;
            mp->param.albers.false_easting = false_easting;
            mp->param.albers.false_northing = false_northing;
            check_projection_parameters(mp);
            break;
          // FIXME: The Lambert Conformal Conic 1-Std Parallel case is UNTESTED
          case CT_LambertConfConic_1SP:
            read_count = GTIFKeyGet (input_gtif, ProjFalseEastingGeoKey, &false_easting, 0, 1);
            if (read_count != 1) {
              asfPrintWarning(
                        "Unable to determine false easting from GeoTIFF file\n"
                  "using ProjFalseEastingGeoKey.  Assuming 0.0 meters and continuing...\n");
              false_easting = 0.0;
            }
            read_count = GTIFKeyGet (input_gtif, ProjFalseNorthingGeoKey, &false_northing, 0, 1);
            if (read_count != 1) {
              asfPrintWarning(
                      "Unable to determine false northing from GeoTIFF file\n"
                      "using ProjFalseNorthingGeoKey.  Assuming 0.0 meters and continuing...\n");
              false_northing = 0.0;
            }
            read_count = GTIFKeyGet (input_gtif, ProjNatOriginLongGeoKey, &lonOrigin, 0, 1);
            if (read_count != 1) {
              asfPrintWarning(
                      "Unable to determine center longitude from GeoTIFF file\n"
                  "using ProjNatOriginLongGeoKey\n");
            }
            read_count = GTIFKeyGet (input_gtif, ProjNatOriginLatGeoKey, &latOrigin, 0, 1);
            if (read_count != 1) {
              asfPrintWarning(
                      "Unable to determine center latitude from GeoTIFF file\n"
                  "using ProjNatOriginLatGeoKey\n");
            }
            read_count = GTIFKeyGet (input_gtif, ProjScaleAtNatOriginGeoKey, &scale_factor, 0, 1);
            if (read_count != 1) {
              scale_factor = DEFAULT_SCALE_FACTOR;

              char msg[256];
              sprintf(msg,
                      "Lambert Conformal Conic scale factor from ProjScaleAtNatOriginGeoKey not found in GeoTIFF ...defaulting to %0.4f\n",
                      scale_factor);
              asfPrintWarning(msg);
            }
            mp->type = LAMBERT_CONFORMAL_CONIC;
            mp->hem = (latOrigin > 0.0) ? 'N' : 'S';
            mp->param.lamcc.plat1 = latOrigin;
            mp->param.lamcc.plat2 = latOrigin;
            mp->param.lamcc.lat0 = latOrigin;
            mp->param.lamcc.lon0 = lonOrigin;
            mp->param.lamcc.false_easting = false_easting;
            mp->param.lamcc.false_northing = false_northing;
            mp->param.lamcc.scale_factor = scale_factor;
            check_projection_parameters(mp);
            break;
          case CT_LambertConfConic_2SP:
            read_count = GTIFKeyGet (input_gtif, ProjStdParallel1GeoKey, &stdParallel1, 0, 1);
            if (read_count != 1) {
              asfPrintWarning(
                      "Unable to determine first standard parallel from GeoTIFF file\n"
                  "using ProjStdParallel1GeoKey\n");
            }
            read_count = GTIFKeyGet (input_gtif, ProjStdParallel2GeoKey, &stdParallel2, 0, 1);
            if (read_count != 1) {
              asfPrintWarning(
                      "Unable to determine second standard parallel from GeoTIFF file\n"
                  "using ProjStdParallel2GeoKey\n");
            }
            read_count = GTIFKeyGet (input_gtif, ProjFalseEastingGeoKey, &false_easting, 0, 1);
            if (read_count != 1) {
              asfPrintWarning(
                      "Unable to determine false easting from GeoTIFF file\n"
                      "using ProjFalseEastingGeoKey.  Assuming 0.0 meters and continuing...\n");
              false_easting = 0.0;
            }
            read_count = GTIFKeyGet (input_gtif, ProjFalseNorthingGeoKey, &false_northing, 0, 1);
            if (read_count != 1) {
              asfPrintWarning(
                      "Unable to determine false northing from GeoTIFF file\n"
                      "using ProjFalseNorthingGeoKey.  Assuming 0.0 meters and continuing...\n");
              false_northing = 0.0;
            }
            read_count = GTIFKeyGet (input_gtif, ProjFalseOriginLongGeoKey, &lonOrigin, 0, 1);
            if (read_count != 1) {
              asfPrintWarning(
                      "Unable to determine center longitude from GeoTIFF file\n"
                  "using ProjFalseOriginLongGeoKey\n");
            }
            read_count = GTIFKeyGet (input_gtif, ProjFalseOriginLatGeoKey, &latOrigin, 0, 1);
            if (read_count != 1) {
              asfPrintWarning(
                      "Unable to determine center latitude from GeoTIFF file\n"
                  "using ProjFalseOriginLatGeoKey\n");
            }
            mp->type = LAMBERT_CONFORMAL_CONIC;
            mp->hem = (latOrigin > 0.0) ? 'N' : 'S';
            mp->param.lamcc.plat1 = stdParallel1;
            mp->param.lamcc.plat2 = stdParallel2;
            mp->param.lamcc.lat0 = latOrigin;
            mp->param.lamcc.lon0 = lonOrigin;
            mp->param.lamcc.false_easting = false_easting;
            mp->param.lamcc.false_northing = false_northing;
            mp->param.lamcc.scale_factor = scale_factor;
            check_projection_parameters(mp);
            break;
          case CT_PolarStereographic:
            read_count = GTIFKeyGet (input_gtif, ProjNatOriginLatGeoKey, &latOrigin, 0, 1);
            if (read_count != 1) {
              asfPrintWarning(
                      "Unable to determine center latitude from GeoTIFF file\n"
                  "using ProjNatOriginLatGeoKey\n");
            }
            read_count = GTIFKeyGet (input_gtif, ProjStraightVertPoleLongGeoKey, &lonPole, 0, 1);
            if (read_count != 1) {
              asfPrintWarning(
                      "Unable to determine vertical pole longitude from GeoTIFF file\n"
                  "using ProjStraightVertPoleLongGeoKey\n");
            }
            read_count = GTIFKeyGet (input_gtif, ProjFalseEastingGeoKey, &false_easting, 0, 1);
            if (read_count != 1) {
              asfPrintWarning(
                      "Unable to determine false easting from GeoTIFF file\n"
                  "using ProjFalseEastingGeoKey\n");
            }
            read_count = GTIFKeyGet (input_gtif, ProjFalseNorthingGeoKey, &false_northing, 0, 1);
            if (read_count != 1) {
              asfPrintWarning(
                      "Unable to determine false northing from GeoTIFF file\n"
                  "using ProjFalseNorthingGeoKey\n");
            }
            // NOTE: The scale_factor exists in the ProjScaleAtNatOriginGeoKey, but we do not
            // use it, e.g. it is not current written to the meta data file with meta_write().
            mp->type = POLAR_STEREOGRAPHIC;
            mp->hem = (latOrigin > 0) ? 'N' : 'S';
            mp->param.ps.slat = latOrigin;
            mp->param.ps.slon = lonPole;
            mp->param.ps.is_north_pole = (mp->hem == 'N') ? 1 : 0;
            mp->param.ps.false_easting = false_easting;
            mp->param.ps.false_northing = false_northing;
            check_projection_parameters(mp);
            break;
          case CT_LambertAzimEqualArea:
            read_count = GTIFKeyGet (input_gtif, ProjFalseEastingGeoKey, &false_easting, 0, 1);
            if (read_count != 1) {
              asfPrintWarning(
                      "Unable to determine false easting from GeoTIFF file\n"
                  "using ProjFalseEastingGeoKey\n");
            }
            read_count = GTIFKeyGet (input_gtif, ProjFalseNorthingGeoKey, &false_northing, 0, 1);
            if (read_count != 1) {
              asfPrintWarning(
                      "Unable to determine false northing from GeoTIFF file\n"
                  "using ProjFalseNorthingGeoKey\n");
            }
            read_count = GTIFKeyGet (input_gtif, ProjCenterLongGeoKey, &lonOrigin, 0, 1);
            if (read_count != 1) {
              asfPrintWarning(
                      "Unable to determine center longitude from GeoTIFF file\n"
                  "using ProjCenterLongGeoKey\n");
            }
            read_count = GTIFKeyGet (input_gtif, ProjCenterLatGeoKey, &latOrigin, 0, 1);
            if (read_count != 1) {
              asfPrintWarning(
                      "Unable to determine center latitude from GeoTIFF file\n"
                  "using ProjCenterLatGeoKey\n");
            }
            mp->type = LAMBERT_AZIMUTHAL_EQUAL_AREA;
            mp->hem = (latOrigin > 0) ? 'N' : 'S';
            mp->param.lamaz.center_lon = lonOrigin;
            mp->param.lamaz.center_lat = latOrigin;
            mp->param.lamaz.false_easting = false_easting;
            mp->param.lamaz.false_northing = false_northing;
            check_projection_parameters(mp);
            break;
	  case CT_Equirectangular:
            read_count = GTIFKeyGet (input_gtif, ProjNatOriginLatGeoKey, &latOrigin, 0, 1);
            if (read_count != 1) {
              asfPrintWarning(
                      "Unable to determine center latitude from GeoTIFF file\n"
                  "using ProjNatOriginLatGeoKey\n");
            }
            read_count = GTIFKeyGet (input_gtif, ProjNatOriginLongGeoKey, &lonOrigin, 0, 1);
            if (read_count != 1) {
              asfPrintWarning(
                      "Unable to determine center longitude from GeoTIFF file\n"
                  "using ProjNatOriginLongGeoKey\n");
            }
            read_count = GTIFKeyGet (input_gtif, ProjFalseEastingGeoKey, &false_easting, 0, 1);
            if (read_count != 1) {
              asfPrintWarning(
                      "Unable to determine false easting from GeoTIFF file\n"
                  "using ProjFalseEastingGeoKey\n");
            }
            read_count = GTIFKeyGet (input_gtif, ProjFalseNorthingGeoKey, &false_northing, 0, 1);
            if (read_count != 1) {
              asfPrintWarning(
                      "Unable to determine false northing from GeoTIFF file\n"
                  "using ProjFalseNorthingGeoKey\n");
            }
            mp->type = EQUI_RECTANGULAR;
            mp->hem = (latOrigin > 0.0) ? 'N' : 'S';
            mp->param.eqr.orig_latitude = latOrigin;
            mp->param.eqr.central_meridian = lonOrigin;
            mp->param.eqr.false_easting = false_easting;
            mp->param.eqr.false_northing = false_northing;
            check_projection_parameters(mp);
	    break;
	  case CT_Mercator:
            read_count = GTIFKeyGet (input_gtif, ProjNatOriginLatGeoKey, &latOrigin, 0, 1);
            if (read_count != 1) {
              asfPrintWarning(
                      "Unable to determine center latitude from GeoTIFF file\n"
                  "using ProjNatOriginLatGeoKey\n");
            }
            read_count = GTIFKeyGet (input_gtif, ProjNatOriginLongGeoKey, &lonOrigin, 0, 1);
            if (read_count != 1) {
              asfPrintWarning(
                      "Unable to determine center longitude from GeoTIFF file\n"
                  "using ProjNatOriginLongGeoKey\n");
            }
            read_count = GTIFKeyGet (input_gtif, ProjFalseEastingGeoKey, &false_easting, 0, 1);
            if (read_count != 1) {
              asfPrintWarning(
                      "Unable to determine false easting from GeoTIFF file\n"
                  "using ProjFalseEastingGeoKey\n");
            }
            read_count = GTIFKeyGet (input_gtif, ProjFalseNorthingGeoKey, &false_northing, 0, 1);
            if (read_count != 1) {
              asfPrintWarning(
                      "Unable to determine false northing from GeoTIFF file\n"
                  "using ProjFalseNorthingGeoKey\n");
            }
            // FIXME: convert scale factor into standard parallel
            mp->type = MERCATOR;
            mp->hem = (latOrigin > 0.0) ? 'N' : 'S';
            mp->param.mer.orig_latitude = latOrigin;
            mp->param.mer.central_meridian = lonOrigin;
            mp->param.mer.false_easting = false_easting;
            mp->param.mer.false_northing = false_northing;
            check_projection_parameters(mp);
	    break;
	  case CT_Sinusoidal:
            read_count = GTIFKeyGet (input_gtif, ProjCenterLongGeoKey, 
				     &lonOrigin, 0, 1);
            if (read_count != 1) {
              asfPrintWarning("Unable to determine center longitude from "
			      "GeoTIFF file\nusing ProjCenterLongGeoKey\n");
            }
            read_count = GTIFKeyGet (input_gtif, ProjFalseEastingGeoKey, 
				     &false_easting, 0, 1);
            if (read_count != 1) {
              asfPrintWarning("Unable to determine false easting from GeoTIFF "
			      "file\nusing ProjFalseEastingGeoKey\n");
            }
            read_count = GTIFKeyGet (input_gtif, ProjFalseNorthingGeoKey, 
				     &false_northing, 0, 1);
            if (read_count != 1) {
              asfPrintWarning("Unable to determine false northing from GeoTIFF"
			      " file\nusing ProjFalseNorthingGeoKey\n");
            }
	    mp->type = SINUSOIDAL;
	    mp->hem = mg->center_latitude > 0.0 ? 'N' : 'S';
	    mp->param.sin.longitude_center = lonOrigin;
	    mp->param.sin.false_easting = false_easting;
	    mp->param.sin.false_northing = false_northing;
	    mp->param.sin.sphere = mp->re_major;
            check_projection_parameters(mp);
      	    break;
          default:
            asfPrintWarning(
                "Unable to determine projection type from GeoTIFF file\n"
                "using ProjectedCSTypeGeoKey or ProjCoordTransGeoKey\n");
            asfPrintWarning("Projection parameters missing in the GeoTIFF\n"
                "file.  Projection parameters may be incomplete unless\n"
                "they are found in the associated .aux file (if it exists.)\n");
            break;
        }
      }
    } // End of if UTM else OTHER projection type
  } // End of reading projection parameters from geotiff ...if it existed
  else if (model_type == ModelTypeGeographic && geotiff_data_exists) {
    // Set the projection block data that we know at this point
    if (tie_point[0] != 0 || tie_point[1] != 0 || tie_point[2] != 0) {
      // NOTE: To support tie points at other locations, or a set of other locations,
      // then things rapidly get more complex ...and a transformation must either be
      // derived or provided (and utilized etc).  We're not at that point yet...
      //
      asfPrintError("Unsupported initial tie point type.  Initial tie point must be for\n"
          "raster location (0,0) in the image.\n");
    }
    short geographic_type;
    read_count
        = GTIFKeyGet (input_gtif, GeographicTypeGeoKey, &geographic_type, 0, 1);
    //asfRequire (read_count == 1, "GTIFKeyGet failed.\n");
    datum = UNKNOWN_DATUM;
    switch ( geographic_type ) {
      case GCS_WGS_84:
        datum = WGS84_DATUM;
        break;
      case GCS_NAD27:
        datum = NAD27_DATUM;
        break;
      case GCS_NAD83:
        datum = NAD83_DATUM;
        break;
      default:
        asfPrintWarning ("Unsupported GeographicTypeGeoKey value in GeoTIFF file");
        datum = WGS84_DATUM;
        break;
        break;
    }
    spheroid_type_t spheroid = datum_spheroid (datum);

    // NOTE: For geographic geotiffs, all angular units are converted to decimal
    // degrees upon ingest, hence the setting of mp->units to "degrees" here.
    // the angular_units variable contains, at this point, the type of unit that is
    // used within the geotiff itself, i.e. Angular_Arc_Second, Angular_Degree, etc.
    strcpy (mp->units, "degrees");
    mp->type = LAT_LONG_PSEUDO_PROJECTION;
    mp->hem = mg->center_latitude > 0.0 ? 'N' : 'S';
    mp->spheroid = spheroid;

    // These fields should be the same as the ones in the general block.
    mp->re_major = mg->re_major;
    mp->re_minor = mg->re_minor;

    mp->datum = datum;
    mp->height = 0.0; // Set to the mean from the statistics later (for DEMs)
  }
  else if (!geotiff_data_exists) {
    asfPrintWarning("Projection parameters missing in the GeoTIFF\n"
                "file.  Projection parameters may be incomplete unless.\n"
                "they are found in the associated .aux file (if it exists.)\n");
  }

  /*****************************************************/
  /***** CHECK TO SEE IF THIS IS AN ARCGIS GEOTIFF *****/
  /*                                                   */
  if (model_type == ModelTypeProjected && isArcgisGeotiff(inFileName)) {
    // If the TIFF is an ArcGIS / IMAGINE GeoTIFF, then read the
    // projection parameters from the aux file (if it exists)
    asfPrintStatus("Checking ArcGIS GeoTIFF auxiliary file (.aux) for\n"
        "projection parameters...\n");
    int ret = readArcgisAuxProjectionParameters(inFileName, mp);
    if (mp->datum != UNKNOWN_DATUM) {
      datum = mp->datum;
    }
    if (ret == 0) {
      asfPrintStatus("\nSUCCESS ...Found projection parameters in the .aux file.\n"
          "(These will supercede any found in the TIFF - which should have been\n"
          " the same anyway.)\n\n");
    }
  }
  /*                                                   */
  /*****************************************************/

  asfPrintStatus("\nLoading input TIFF/GeoTIFF file into %d-banded %s image structure...\n\n",
                 num_bands, (data_type == ASF_BYTE) ? "8-bit byte" :
                            (data_type == INTEGER16) ? "16-bit integer" :
                            (data_type == INTEGER32) ? "32-bit integer" :
                            (data_type == REAL32)    ? "32-bit float"   : "unknown(?)");

  // Get the raster width and height of the image.
  uint32 width;
  uint32 height;

  TIFFGetField(input_tiff, TIFFTAG_IMAGELENGTH, &height);
  TIFFGetField(input_tiff, TIFFTAG_IMAGEWIDTH, &width);
  if (height <= 0 || width <= 0) {
    asfPrintError("Invalid height and width parameters in TIFF file,\n"
        "Height = %ld, Width = %ld\n", height, width);
  }
  
  /***** FILL IN THE REST OF THE META DATA (Projection parms should already exist) *****/
  /*                                                                                   */
  char image_data_type[256];
  mg->data_type = data_type;
  int is_usgs_seamless_geotiff = 0;
  if (angular_units == Angular_Degree &&
      citation && strncmp(citation, "IMAGINE GeoTIFF Support", 23) == 0) {
    // This is a good guess since the only source of lat/long geotiffs that I know of
    // are the USGS Seamless Server geotiffs.  Note that the image_data_type setting
    // will be overridden by the parameter list if the caller specified something.
    //
    // Note that even if this guess is wrong, it should still work fine for other
    // angular degree geotiffs except that the image_data_type and sensor string may
    // be misleading ...this won't affect processing by any of our tools.
    asfPrintStatus("\nGeoTIFF contains lat/long in decimal degrees.  Assuming this is a\n"
            "USGS Seamless Server (or compatible) type of DEM GeoTIFF with pixel\n"
            "size of 30, 60, 90, or 190 meters, i.e. SRTM, NED, DTED, etcetera...\n");
    strcpy(mg->sensor, "");
    strcpy(image_data_type, ""); 
    mg->image_data_type = DEM;
    is_usgs_seamless_geotiff = 1;
  }
  else if (angular_units == Angular_Degree ||
           angular_units == Angular_Arc_Second)
  {
    // All other angular units
      asfPrintStatus("\nGeoTIFF contains lat/long in %s.  Assuming this is a\n"
              "USGS Seamless Server (or compatible) type of DEM GeoTIFF with pixel\n"
              "size of 30, 60, 90, 190 meters, i.e. SRTM, NED, DTED, etcetera...\n",
              angular_units_to_string(angular_units));
      strcpy(mg->sensor, "");
      is_usgs_seamless_geotiff = 1; // This will turn on conversion of pixel size from degrees to meters
  }
  else {
      strcpy(mg->sensor, "GEOTIFF");
      strcpy(mg->sensor_name, "GEOTIFF");
  }
  strcpy(mg->basename, inFileName);

  // Get the image data type from the variable arguments list
  char *pTmpChar=NULL;
  va_start(ap, ignore); // 'ignore' is the last argument before ", ..."
  pTmpChar = (char *)va_arg(ap, char *);
  if (pTmpChar != NULL &&
      strlen(pTmpChar) >= 3 &&
      (strncmp(uc(pTmpChar), "DEM", 3) == 0 ||
       strncmp(uc(pTmpChar), "MASK", 4) == 0))
  {
    strcpy(image_data_type, uc(pTmpChar));
  }
  else {
    if (is_usgs_seamless_geotiff) {
      strcpy(image_data_type, "DEM");
    }
    else if (geotiff_data_exists) {
      strcpy(image_data_type, "GEOCODED_IMAGE");
    }
    else {
      strcpy(image_data_type, "IMAGE");
    }
  }
  va_end(ap);
  if (strncmp(image_data_type, "DEM", 3) == 0) {
    mg->image_data_type = DEM;
  }
  else if (strncmp(image_data_type, "MASK", 4) == 0) {
    mg->image_data_type = MASK;
  }
  else if (strncmp(image_data_type, "AMPLITUDE_IMAGE", 15) == 0) {
    mg->image_data_type = AMPLITUDE_IMAGE;
  }
  else if (strncmp(image_data_type, "GEOCODED_IMAGE", 15) == 0) {
    mg->image_data_type = GEOCODED_IMAGE;
  }
  else if (strncmp(image_data_type, "IMAGE", 5) == 0) {
    mg->image_data_type = IMAGE;
  }

  mg->line_count = height;
  mg->sample_count = width;

  mg->start_line = 0;
  mg->start_sample = 0;

  float base_x_pixel_scale = pixel_scale[0];
  float base_y_pixel_scale = pixel_scale[1];
  if (is_usgs_seamless_geotiff) {
      // Convert angular units to decimal degrees if necessary
      switch(angular_units) {
          case Angular_Arc_Second:
              base_x_pixel_scale *= ARCSECONDS2DEGREES;
              base_y_pixel_scale *= ARCSECONDS2DEGREES;
              break;
          case Angular_Degree:
          default:
              break;
      }

      mg->x_pixel_size = base_x_pixel_scale;
      mg->y_pixel_size = base_y_pixel_scale;
  }
  else if (linear_units == Linear_Foot ||
	   linear_units == Linear_Foot_US_Survey ||
	   linear_units == Linear_Foot_Modified_American ||
	   linear_units == Linear_Foot_Clarke ||
	   linear_units == Linear_Foot_Indian) {
    // Hack: The exact number for unit 'ft' needs to be extracted from the file
    base_x_pixel_scale *= 0.3048;
    base_y_pixel_scale *= 0.3048;
    mg->x_pixel_size = base_x_pixel_scale;
    mg->y_pixel_size = base_y_pixel_scale;
    asfPrintWarning("Units converted from feet to meters by adjusting the pixel size.\n"
		    "Azimuth pixel size changed from %.3f ft to %.3f m.\n"
		    "Range pixel size changed from %.3f ft to %.3f m.\n", 
		    pixel_scale[0], base_x_pixel_scale, pixel_scale[1], base_y_pixel_scale);
  }
  else {
      mg->x_pixel_size = pixel_scale[0];
      mg->y_pixel_size = pixel_scale[1];
  }

  // For now we are going to insist that the meters per pixel in the
  // X and Y directions are identical(ish).  I believe asf_geocode at
  // least would work for non-square pixel dimensions, with the
  // caveats that output pixels would still be square, and would have
  // default size derived solely from the input pixel size
  if (fabs(mg->x_pixel_size - mg->y_pixel_size) > 0.0001) {
    char msg[256];
    sprintf(msg, "Pixel size is (x,y): (%f, %f)\n", mg->x_pixel_size, mg->y_pixel_size);
    asfPrintStatus(msg);
    asfPrintWarning("Found non-square pixels: x versus y pixel size differs\n"
        "by more than 0.0001 <units>\n");
  }

  // Image raster coordinates of tie point.
  double raster_tp_x = tie_point[0];
  double raster_tp_y = tie_point[1]; // Note: [2] is zero for 2D space

  // Coordinates of tie point in projection space.
  // NOTE: These are called tp_lon and tp_lat ...but the tie points
  // will be in either linear units (meters typ.) *OR* lat/long depending
  // on what type of image data is in the file, e.g. map-projected geographic or
  // geocentric respectively (but we only support map-projected at this point.)
  double tp_lon = tie_point[3]; // x
  double tp_lat = tie_point[4]; // y, Note: [5] is zero for 2D space

  // Calculate center of image data ...using linear meters or decimal degrees
  double center_x = MAGIC_UNSET_DOUBLE;
  double center_y = MAGIC_UNSET_DOUBLE;
  if (linear_units == Linear_Meter ||
      linear_units == Linear_Foot ||
      linear_units == Linear_Foot_US_Survey ||
      linear_units == Linear_Foot_Modified_American ||
      linear_units == Linear_Foot_Clarke ||
      linear_units == Linear_Foot_Indian) {
      // NOTE: center_x and center_y are in meters (map projection coordinates)
      // and are converted to lat/lon for center latitude/longitude below.  Therefore,
      // since geographic geotiffs already contain angular measure, they don't need
      // a center_x, center_y calculated.
      // FIXME: Is tp_lon and tp_lat in degrees or meters for this case?
      center_x = (width / 2.0 - raster_tp_x) * base_x_pixel_scale + tp_lon;
      center_y = (height / 2.0 - raster_tp_y) * (-base_y_pixel_scale) + tp_lat;
  }

  // If the datum and/or spheroid are unknown at this point, then fill
  // them out, and the major/minor axis, as best we can.
  if (datum != UNKNOWN_DATUM && mp->spheroid == UNKNOWN_SPHEROID) {
      // Guess the spheroid from the type of datum (a fairly safe guess)
      mp->spheroid = datum_spheroid(mp->datum);
  }
  if (datum == UNKNOWN_DATUM && mp->spheroid != UNKNOWN_SPHEROID) {
      // Can't guess a datum, so leave it be
      datum = spheroid_datum(mp->spheroid);
  }
  if (datum == UNKNOWN_DATUM && mp->spheroid == UNKNOWN_SPHEROID && mp &&
      mp->re_major != MAGIC_UNSET_DOUBLE && mp->re_minor != MAGIC_UNSET_DOUBLE)
  {
      // If neither the datum nor spheroid are known, try to derive them from
      // the axis lengths in the map projection record
      mp->spheroid = axis_to_spheroid(mp->re_major, mp->re_minor);
      datum = spheroid_datum(mp->spheroid);
  }
  if (mp->spheroid != UNKNOWN_SPHEROID) {
      spheroid_axes_lengths (mp->spheroid, &mg->re_major, &mg->re_minor);
  }

  if (isArcgisGeotiff(inFileName)        &&
      mp->re_major != MAGIC_UNSET_DOUBLE &&
      mp->re_minor != MAGIC_UNSET_DOUBLE)
  {
    // The ArcGIS metadata reader sets the projection parms, not the general
    // block parms, so copy them over...
    mg->re_major = mp->re_major;
    mg->re_minor = mp->re_minor;
  }

  if (!isArcgisGeotiff(inFileName) &&
      (mp->startX == MAGIC_UNSET_DOUBLE ||
      mp->startY == MAGIC_UNSET_DOUBLE ||
      mp->perX == MAGIC_UNSET_DOUBLE ||
      mp->perY == MAGIC_UNSET_DOUBLE))
  {
    mp->startX = (0.0 - raster_tp_x) * mg->x_pixel_size + tp_lon;
    mp->startY = (0.0 - raster_tp_y) * (-mg->y_pixel_size) + tp_lat;
    mp->perX = mg->x_pixel_size;
    mp->perY = -mg->y_pixel_size;
  }
  else if (is_usgs_seamless_geotiff) {
      if (linear_units == Linear_Meter) {
          // FIXME: Is tp_lon and tp_lat in degrees or meters for this case?
          mp->startX = (0.0 - raster_tp_x) * base_x_pixel_scale + tp_lon;
          mp->startY = (0.0 - raster_tp_y) * (-base_y_pixel_scale) + tp_lat;
      }
      else if (angular_units == Angular_Degree) {
          mp->startX = (0.0 - raster_tp_x) * base_x_pixel_scale + tp_lon;
          mp->startY = (0.0 - raster_tp_y) * (-base_y_pixel_scale) + tp_lat;
      }
      else if (angular_units == Angular_Arc_Second) {
          mp->startX = (0.0 - raster_tp_x) * (base_x_pixel_scale * ARCSECONDS2DEGREES) + tp_lon;
          mp->startY = (0.0 - raster_tp_y) * (-(base_y_pixel_scale * ARCSECONDS2DEGREES)) + tp_lat;
      }
      mp->perX = pixel_scale[0];
      mp->perY = -pixel_scale[1];
  }

  // These fields should be the same as the ones in the general block.
  mp->re_major = mg->re_major;
  mp->re_minor = mg->re_minor;

  // Fill out the number of bands and the band names
  strcpy(mg->bands, "");
  mg->band_count = num_bands;
  int *empty = (int*)CALLOC(num_bands, sizeof(int)); // Defaults to 'no empty bands'
  char *band_str;
  band_str = (char*)MALLOC(100*sizeof(char)); // '100' is the array length of mg->bands (see asf_meta.h) ...yes, I know.
  int num_found_bands;
  char *tmp_citation = (citation != NULL) ? STRDUP(citation) : NULL;
  int is_asf_geotiff = 0;
  if (tmp_citation) is_asf_geotiff = strstr(tmp_citation, "Alaska Satellite Fac") ? 1 : 0;
  get_bands_from_citation(&num_found_bands, &band_str, empty, tmp_citation, num_bands);
  meta_statistics *stats = NULL;
  double mask_value = MAGIC_UNSET_DOUBLE;

  // Look for a non-standard GDAL tag that contains the no data value
<<<<<<< HEAD
  char* charDummy = NULL;
=======
  char *charDummy;
>>>>>>> 2f22a3a6
  if (TIFFGetField(input_tiff,TIFFTAG_GDAL_NODATA,&charDummy)) {
    if (strcmp_case( charDummy, "nan" ) != 0) {
      mg->no_data = (double)atof(charDummy);
    }
  }

  if (!is_asf_geotiff) {
    asfPrintStatus("\nNo ASF-exported band names found in GeoTIFF citation tag.\n"
        "Band names will be assigned in numerical order.\n");
  }
  else {
    // This is an ASF GeoTIFF so we must check to see if any bands are empty (blank)
    // Since some blank-band GeoTIFFs exported by ASF tools do NOT have the list of
    // bands placed in the citation string, we will need to make a best-guess based
    // on band statistics... but only if the citation isn't cooperating.
    if (num_found_bands < 1) {
      asfPrintStatus("\nGathering image statistics (per available band)...\n");
      switch(meta_out->general->data_type) {
        case ASF_BYTE:
        case INTEGER16:
        case INTEGER32:
          mask_value = UINT8_IMAGE_DEFAULT_MASK;
          break;
        case REAL32:
          mask_value = FLOAT_IMAGE_DEFAULT_MASK;
          break;
        default:
          mask_value = 0.0;
          break;
      }
      mg->no_data = mask_value;
      // If there are no band names in the citation, then collect stats and check for empty
      // bands that way
      stats = meta_statistics_init(num_bands);
      int is_dem = (mg->image_data_type == DEM) ? 1 : 0;
      if(!stats) asfPrintError("Out of memory.  Cannot allocate statistics struct.\n");
      int ii, nb;
      for (ii=0, nb=num_bands; ii<num_bands; ii++) {
        int ret;
        ret = tiff_image_band_statistics(input_tiff, meta_out,
                                      &stats->band_stats[ii], is_dem,
                                      num_bands, ii,
                                      bits_per_sample, sample_format,
                                      planar_config, 0, mask_value);
        if (ret != 0 ||
            (stats->band_stats[ii].mean == stats->band_stats[ii].min &&
             stats->band_stats[ii].mean == stats->band_stats[ii].max &&
             stats->band_stats[ii].mean == stats->band_stats[ii].std_deviation)) {
          // Band data is blank, e.g. no variation ...all pixels the same
          asfPrintStatus("\nFound empty band (see statistics below):\n"
              "   min = %f\n"
              "   max = %f\n"
              "  mean = %f\n"
              "  sdev = %f\n\n",
              stats->band_stats[ii].min,
              stats->band_stats[ii].max,
              stats->band_stats[ii].mean,
              stats->band_stats[ii].std_deviation);
          ignore[ii] = 1; // EMPTY BAND FOUND
          nb--;
        }
        else {
          ignore[ii] = 0;
          asfPrintStatus("\nBand Statistics:\n"
              "   min = %f\n"
              "   max = %f\n"
              "  mean = %f\n"
              "  sdev = %f\n\n",
            stats->band_stats[ii].min,
            stats->band_stats[ii].max,
            stats->band_stats[ii].mean,
            stats->band_stats[ii].std_deviation);
        }
      }
    }
  }

  if (is_usgs_seamless_geotiff) {
    // USGS Seamless geotiffs are DEMs, which means they are one-banded and the mean
    // data value is the average height in the image ...we need to calculate the stats
    // in this case, so we can populate mp->mean properly.
    // NOTE: Even though USGS DEMs are one-banded, this code is written generically for
    // any number of bands in an arcsec or angular degrees lat/long geotiff
    asfPrintStatus("\nCalculating average height for USGS Seamless (SRTM, NED, etc) or DTED DEM...\n\n");
    stats = meta_statistics_init(num_bands);
    int is_dem = (mg->image_data_type == DEM) ? 1 : 0;
    if(!stats) asfPrintError("Out of memory.  Cannot allocate statistics struct.\n");
    int ii;
    int ret = 0;
    for (ii=0; ii<num_bands; ii++) {
      ret = tiff_image_band_statistics(input_tiff, meta_out,
                                       &stats->band_stats[ii], is_dem,
                                       num_bands, ii,
                                       bits_per_sample, sample_format,
                                       planar_config, 0, mask_value);
      asfPrintStatus("\nBand Statistics:\n"
                     "   min = %f\n"
                     "   max = %f\n"
                     "  mean = %f\n"
                     "  sdev = %f\n\n",
                     stats->band_stats[ii].min,
                     stats->band_stats[ii].max,
                     stats->band_stats[ii].mean,
                     stats->band_stats[ii].std_deviation);
      // Empty band?
      if (ret != 0) {
          asfPrintWarning("USGS Seamless (NED, SRTM, etc) or DTED DEM band %d appears to have no data.\n"
                  "Setting the average height to 0.0m and continuing...\n", ii+1);
          mp->height = 0.0;
          ignore[ii] = 1;
      }
      else {
          mp->height = stats->band_stats[0].mean;
          ignore[ii] = 0;
      }
    }
  }

  if ( num_found_bands > 0 && strlen(band_str) > 0) {
    // If a valid list of bands were in the citation string, then let the empty[] array,
    // which indicates which bands in the TIFF were listed as 'empty' overrule the
    // ignore[] array since it was just a best-guess based on band statistics
    //
    // Note:  The ignore[] array will be used when writing the binary file so that empty
    // bands in the TIFF won't be written to the output file
    int band_no, num_empty = 0;
    for (band_no=0; band_no<num_bands; band_no++) {
      ignore[band_no] = empty[band_no];
      num_empty += ignore[band_no] ? 1 : 0;
    }

    // Note: mg->band_count is set to the number of found bands after the
    // binary file is written ...if you do it before, then put_band_float_line()
    // will fail.
    strcpy(mg->bands, band_str);
    mg->band_count -= num_empty;
  }
  else {
    // Use the default band names if none were found in the citation string
    // Note: For the case where there is no list of band names
    // in the citation string, we are either importing somebody
    // else's geotiff, or we are importing one of our older ones.
    // The only way, in that case, to know if a band is empty is
    // to rely on the band statistics from above.  The results
    // of this analysis is stored in the 'ignore[<band_no>]' array.

    // Note: num_bands is from the samples per pixel TIFF tag and is
    // the maximum number of valid (non-ignored) bands in the file
    int band_no, tmp_num_bands = num_bands;
    for (band_no=0; band_no<tmp_num_bands; band_no++) {
      if (ignore[band_no]) {
        // Decrement the band count for each ignored band
        num_bands--;
      }
      else {
        // Band is not ignored, so give it a band name
        if (band_no == 0) {
          sprintf(mg->bands, "%s", bands[band_no]);
        }
        else {
          sprintf(mg->bands, "%s,%s", mg->bands, bands[band_no]);
        }
      }
    }
    mg->band_count = num_bands;
  }
  FREE(band_str);
  if (mg->band_count <= 0 || strlen(mg->bands) <= 0) {
    asfPrintError("GeoTIFF file must contain at least one non-empty color channel (band)\n");
  }

  // Populate band stats if it makes sense
  if (((is_asf_geotiff && num_found_bands < 1) || is_usgs_seamless_geotiff) && stats) {
    // If this is an ASF GeoTIFF and no band names were found in the citation string,
    // then we HAD to have tried to identify blank bands with statistics ...if so, then
    // we may as well save the stats results in the metadata so some other processing
    // step can use them if it needs them (without having to recalculate them)
    //
    char **band_names=NULL;
    if (strlen(mg->bands) && strncmp(mg->bands, MAGIC_UNSET_STRING, strlen(MAGIC_UNSET_STRING)) != 0) {
      band_names = extract_band_names(mg->bands, mg->band_count);
    }
    int bn;
    meta_out->stats = meta_statistics_init(num_bands);
    meta_statistics *mst = meta_out->stats;
    if (mst) {
      int ii;
      for (ii=0, bn=0; ii<num_bands; ii++) {
        if (!ignore[ii]) {
          if (band_names && band_names[bn] != NULL) {
            strcpy(mst->band_stats[bn].band_id, band_names[bn]);
          }
          else {
            sprintf(mst->band_stats[bn].band_id, "%02d", bn + 1);
          }
          mst->band_stats[bn].min = stats->band_stats[ii].min;
          mst->band_stats[bn].max = stats->band_stats[ii].max;
          mst->band_stats[bn].mean = stats->band_stats[ii].mean;
          mst->band_stats[bn].rmse = meta_is_valid_double(stats->band_stats[ii].rmse) ?
              stats->band_stats[ii].rmse : stats->band_stats[ii].std_deviation;
          mst->band_stats[bn].std_deviation = stats->band_stats[ii].std_deviation;
          mst->band_stats[bn].mask = mask_value;
          bn++;
        }
      }
    }
    else asfPrintError("Out of memory.  Cannot allocate statistics struct.\n");
  }

  // Calculate the center latitude and longitude now that the projection
  // parameters are stored.
  double center_latitude;
  double center_longitude;
  double dummy_var;
  meta_projection proj;

  // Copy all fields just in case of future code rearrangements...
  if (!is_usgs_seamless_geotiff) {
    copy_proj_parms (&proj, mp);
    proj_to_latlon(&proj,center_x, center_y, 0.0,
      &center_latitude, &center_longitude, &dummy_var);
    mg->center_latitude = R2D*center_latitude;
    mg->center_longitude = R2D*center_longitude;
  }
  else {
    mg->center_latitude = (height / 2.0 - raster_tp_y) * mp->perY + tp_lat;
    mg->center_longitude = (width / 2.0 - raster_tp_x) * mp->perX + tp_lon;
    mp->hem = (mg->center_latitude > 0.0) ? 'N' : 'S';
  }

  // Set up the location block
  if (is_usgs_seamless_geotiff) {
    ml->lon_start_near_range = mp->startX;
    ml->lat_start_near_range = mp->startY;
    ml->lon_start_far_range = mp->startX + mp->perX * width;
    ml->lat_start_far_range = mp->startY;
    ml->lon_end_near_range = mp->startX;
    ml->lat_end_near_range = mp->startY + mp->perY * height;
    ml->lon_end_far_range = mp->startX + mp->perX * width;
    ml->lat_end_far_range = mp->startY + mp->perY * height;
  }
  else {
    double lat, lon;
    proj_to_latlon(&proj, mp->startX, mp->startY, 0.0,
                  &lat, &lon, &dummy_var);
    ml->lat_start_near_range = R2D*lat;
    ml->lon_start_near_range = R2D*lon;

    proj_to_latlon(&proj, mp->startX + mp->perX * width, mp->startY, 0.0,
                  &lat, &lon, &dummy_var);
    ml->lat_start_far_range = R2D*lat;
    ml->lon_start_far_range = R2D*lon;

    proj_to_latlon(&proj, mp->startX, mp->startY + mp->perY * height, 0.0,
                  &lat, &lon, &dummy_var);
    ml->lat_end_near_range = R2D*lat;
    ml->lon_end_near_range = R2D*lon;

    proj_to_latlon(&proj, mp->startX + mp->perX * width, mp->startY + mp->perY * height, 0.0,
                  &lat, &lon, &dummy_var);
    ml->lat_end_far_range = R2D*lat;
    ml->lon_end_far_range = R2D*lon;
  }

  // Clean up
  GTIFFree(input_gtif);
  XTIFFClose(input_tiff);
  if(stats)FREE(stats);
  FREE (tmp_citation);
  FREE (citation);
    FREE (tie_point);
    FREE (pixel_scale);
  for (band_num = 0; band_num < MAX_BANDS; band_num++) {
    FREE(bands[band_num]);
  }

  return meta_out;
}

// Checking routine for projection parameter input.
void check_projection_parameters(meta_projection *mp)
{
  project_parameters_t *pp = &mp->param;

// FIXME: Hughes datum stuff commented out for now ...until Hughes is implemented in the trunk
   if (mp->datum == HUGHES_DATUM && mp->type != POLAR_STEREOGRAPHIC) {
     asfPrintError("Hughes ellipsoid is only supported for polar stereographic projections.\n");
   }

  switch (mp->type) {
    case UNIVERSAL_TRANSVERSE_MERCATOR:
      // Tests for outside of allowed ranges errors:
      //
      // Valid UTM projections:
      //
      //   WGS84 + zone 1 thru 60 + N or S hemisphere
      //   NAD83 + zone 2 thru 23 + N hemisphere
      //   NAD27 + zone 2 thru 22 + N hemisphere
      //
      if (!meta_is_valid_int(pp->utm.zone)) {
        asfPrintError("Invalid zone number found (%d).\n", pp->utm.zone);
      }
      if (!meta_is_valid_double(pp->utm.lat0) || pp->utm.lat0 != 0.0) {
        asfPrintWarning("Invalid Latitude of Origin found (%.4f).\n"
            "Setting Latitude of Origin to 0.0\n", pp->utm.lat0);
        pp->utm.lat0 = 0.0;
      }
      if (pp->utm.lon0 != utm_zone_to_central_meridian(pp->utm.zone)) {
        asfPrintWarning("Invalid Longitude of Origin (%.4f) found\n"
            "for the given zone (%d).\n"
            "Setting Longitude of Origin to %f for zone %d\n",
            utm_zone_to_central_meridian(pp->utm.zone),
            pp->utm.zone);
        pp->utm.lon0 = utm_zone_to_central_meridian(pp->utm.zone);
      }
      switch(mp->datum) {
        case NAD27_DATUM:
          if (pp->utm.zone < 2 || pp->utm.zone > 22) {
            asfPrintError("Zone '%d' outside the supported range (2 to 22) for NAD27...\n"
                "  WGS 84, Zone 1 thru 60, Latitudes between -90 and +90\n"
                "  NAD83,  Zone 2 thru 23, Latitudes between   0 and +90\n"
                "  NAD27,  Zone 2 thru 22, Latitudes between   0 and +90\n\n",
                pp->utm.zone);
          }
          break;
        case NAD83_DATUM:
          if (pp->utm.zone < 2 || pp->utm.zone > 23) {
            asfPrintError("Zone '%d' outside the supported range (2 to 23) for NAD83...\n"
                "  WGS 84, Zone 1 thru 60, Latitudes between -90 and +90\n"
                "  NAD83,  Zone 2 thru 23, Latitudes between   0 and +90\n"
                "  NAD27,  Zone 2 thru 22, Latitudes between   0 and +90\n\n",
                pp->utm.zone);
          }
          break;
        case WGS84_DATUM:
          if (pp->utm.zone < 1 || pp->utm.zone > 60) {
            asfPrintError("Zone '%d' outside the valid range of (1 to 60) for WGS-84\n", pp->utm.zone);
          }
          break;
        case ITRF97_DATUM:
          if (pp->utm.zone < 1 || pp->utm.zone > 60) {
            asfPrintError("Zone '%d' outside the valid range of (1 to 60) for ITRF-97\n", pp->utm.zone);
          }
          break;
        default:
          asfPrintError("Unrecognized or unsupported datum found in projection parameters.\n");
          break;
      }
      if (!meta_is_valid_double(pp->utm.lon0) || pp->utm.lon0 < -180 || pp->utm.lon0 > 180) {
        asfPrintError("Longitude of Origin (%.4f) undefined or outside the defined range "
            "(-180 deg to 180 deg)\n", pp->utm.lon0);
      }
      if (!meta_is_valid_double(pp->utm.lat0) || pp->utm.lat0 != 0.0) {
        asfPrintError("Latitude of Origin (%.4f) undefined or invalid (should be 0.0)\n",
            pp->utm.lat0);
      }
      if (!meta_is_valid_double(pp->utm.scale_factor) || !FLOAT_EQUIVALENT(pp->utm.scale_factor, 0.9996)) {
        asfPrintError("Scale factor (%.4f) undefined or different from default value (0.9996)\n",
                    pp->utm.scale_factor);
      }
      if (!meta_is_valid_double(pp->utm.false_easting) || !FLOAT_EQUIVALENT(pp->utm.false_easting, 500000)) {
        asfPrintError("False easting (%.1f) undefined or different from default value (500000)\n",
                    pp->utm.false_easting);
      }
      if (mp->hem == 'N') {
        if (!meta_is_valid_double(pp->utm.false_northing) || !FLOAT_EQUIVALENT(pp->utm.false_northing, 0)) {
          asfPrintError("False northing (%.1f) undefined or different from default value (0)\n",
                      pp->utm.false_northing);
        }
      }
      else {
        if (!meta_is_valid_double(pp->utm.false_northing) || !FLOAT_EQUIVALENT(pp->utm.false_northing, 10000000)) {
          asfPrintError("False northing (%.1f) undefined or different from default value (10000000)\n",
                        pp->utm.false_northing);
        }
      }
      break;

    case POLAR_STEREOGRAPHIC:
      // Outside range tests
      if (!meta_is_valid_double(pp->ps.slat) || pp->ps.slat < -90 || pp->ps.slat > 90) {
        asfPrintError("Latitude of origin (%.4f) undefined or outside the defined range "
            "(-90 deg to 90 deg)\n", pp->ps.slat);
      }
      if (!meta_is_valid_double(pp->ps.slon) || pp->ps.slon < -180 || pp->ps.slon > 180) {
        asfPrintError("Central meridian (%.4f) undefined or outside the defined range "
            "(-180 deg to 180 deg)\n", pp->ps.slon);
      }

      // Distortion test - only areas with a latitude above 60 degrees North or
      // below -60 degrees South are permitted
      if (!meta_is_valid_int(pp->ps.is_north_pole) ||
           (pp->ps.is_north_pole != 0 && pp->ps.is_north_pole != 1)) {
        asfPrintError("Invalid north pole flag (%s) found.\n",
                    pp->ps.is_north_pole == 0 ? "SOUTH" :
                        pp->ps.is_north_pole == 1 ? "NORTH" : "UNKNOWN");
      }
      break;

    case ALBERS_EQUAL_AREA:
      // Outside range tests
      if (!meta_is_valid_double(pp->albers.std_parallel1) ||
           pp->albers.std_parallel1 < -90 ||
           pp->albers.std_parallel1 > 90) {
        asfPrintError("First standard parallel (%.4f) undefined or outside the defined range "
            "(-90 deg to 90 deg)\n", pp->albers.std_parallel1);
      }
      if (!meta_is_valid_double(pp->albers.std_parallel2) ||
           pp->albers.std_parallel2 < -90 ||
           pp->albers.std_parallel2 > 90) {
        asfPrintError("Second standard parallel (%.4f) undefined or outside the defined range "
            "(-90 deg to 90 deg)\n", pp->albers.std_parallel2);
      }
      if (!meta_is_valid_double(pp->albers.center_meridian) ||
           pp->albers.center_meridian < -180 ||
           pp->albers.center_meridian > 180) {
        asfPrintError("Central meridian (%.4f) undefined or outside the defined range "
            "(-180 deg to 180 deg)\n", pp->albers.center_meridian);
      }
      if (!meta_is_valid_double(pp->albers.orig_latitude) ||
           pp->albers.orig_latitude < -90 ||
           pp->albers.orig_latitude > 90) {
        asfPrintError("Latitude of origin (%.4f) undefined or outside the defined range "
            "(-90 deg to 90 deg)\n", pp->albers.orig_latitude);
      }
      break;

    case LAMBERT_CONFORMAL_CONIC:
      // Outside range tests
      if (!meta_is_valid_double(pp->lamcc.plat1) ||
           pp->lamcc.plat1 < -90 || pp->lamcc.plat1 > 90) {
        asfPrintError("First standard parallel (%.4f) undefined or outside the defined range "
            "(-90 deg to 90 deg)\n", pp->lamcc.plat1);
      }
      if (!meta_is_valid_double(pp->lamcc.plat2) ||
           pp->lamcc.plat2 < -90 || pp->lamcc.plat2 > 90) {
        asfPrintError("Second standard parallel '%.4f' outside the defined range "
            "(-90 deg to 90 deg)\n", pp->lamcc.plat2);
      }
      if (!meta_is_valid_double(pp->lamcc.lon0) ||
           pp->lamcc.lon0 < -180 || pp->lamcc.lon0 > 180) {
        asfPrintError("Central meridian '%.4f' outside the defined range "
            "(-180 deg to 180 deg)\n", pp->lamcc.lon0);
      }
      if (!meta_is_valid_double(pp->lamcc.lat0) ||
           pp->lamcc.lat0 < -90 || pp->lamcc.lat0 > 90) {
        asfPrintError("Latitude of origin '%.4f' outside the defined range "
            "(-90 deg to 90 deg)\n", pp->lamcc.lat0);
      }
      break;
    case LAMBERT_AZIMUTHAL_EQUAL_AREA:
      // Outside range tests
      if (!meta_is_valid_double(pp->lamaz.center_lon) ||
           pp->lamaz.center_lon < -180 || pp->lamaz.center_lon > 180) {
        asfPrintError("Central meridian '%.4f' outside the defined range "
            "(-180 deg to 180 deg)\n", pp->lamaz.center_lon);
      }
      if (!meta_is_valid_double(pp->lamaz.center_lat) ||
           pp->lamaz.center_lat < -90 || pp->lamaz.center_lat > 90) {
        asfPrintError("Latitude of origin '%.4f' outside the defined range "
            "(-90 deg to 90 deg)\n", pp->lamaz.center_lat);
      }
      break;
    case SINUSOIDAL:
      if (!meta_is_valid_double(pp->sin.longitude_center) ||
	  pp->sin.longitude_center < -180 || 
	  pp->sin.longitude_center > 180) {
	asfPrintError("Longitude center '%.4f' outside the defined range "
		      "(-180 deg to 180 deg)\n", pp->lamaz.center_lon);
      }
      break;      
      
    default:
      break;
  }
}

int  band_float_image_write(FloatImage *oim, meta_parameters *omd,
                            const char *outBaseName, int num_bands,
                            int *ignore)
{
  char *outName;
  int row, col, band, offset;
  float *buf;

  buf = (float*)MALLOC(sizeof(float)*omd->general->sample_count);
  outName = (char*)MALLOC(sizeof(char)*strlen(outBaseName) + 5);
  strcpy(outName, outBaseName);
  append_ext_if_needed(outName, ".img", ".img");
  offset = omd->general->line_count;

  for (band=0; band < num_bands; band++) {
    if (num_bands > 1) {
      asfPrintStatus("Writing band %02d...\n", band+1);
    }
    else
    {
      asfPrintStatus("Writing binary image...\n");
    }
    FILE *fp=(FILE*)FOPEN(outName, band > 0 ? "ab" : "wb");
    if (fp == NULL) return 1;
    if (!ignore[band]) {
      for (row=0; row < omd->general->line_count; row++) {
        asfLineMeter(row, omd->general->line_count);
        for (col=0; col < omd->general->sample_count; col++) {
          buf[col] = float_image_get_pixel(oim, col, row+(offset*band));
        }
        put_float_line(fp, omd, row, buf);
      }
    }
    else {
      asfPrintStatus("  Empty band found ...ignored\n");
    }
    FCLOSE(fp);
  }
  FREE(buf);
  FREE(outName);

  return 0;
}

int  band_byte_image_write(UInt8Image *oim_b, meta_parameters *omd,
                           const char *outBaseName, int num_bands,
                           int *ignore)
{
  char *outName;
  int row, col, band, offset;
  float *buf;

  buf = (float*)MALLOC(sizeof(float)*omd->general->sample_count);
  outName = (char*)MALLOC(sizeof(char)*strlen(outBaseName) + 5);
  strcpy(outName, outBaseName);
  append_ext_if_needed(outName, ".img", ".img");
  offset = omd->general->line_count;

  for (band=0; band < num_bands; band++) {
    if (num_bands > 1) {
      asfPrintStatus("Writing band %02d...\n", band+1);
    }
    else
    {
      asfPrintStatus("Writing binary image...\n");
    }
    FILE *fp=(FILE*)FOPEN(outName, band > 0 ? "ab" : "wb");
    if (fp == NULL) return 1;
    if (!ignore[band]) {
      for (row=0; row < omd->general->line_count; row++) {
        asfLineMeter(row, omd->general->line_count);
        for (col=0; col < omd->general->sample_count; col++) {
          int curr_row = row+(offset*band);
          buf[col] = (float)uint8_image_get_pixel(oim_b, col, curr_row); //row+(offset*band));
        }
        put_float_line(fp, omd, row, buf);
      }
    }
    else {
      asfPrintStatus("  Empty band found ...ignored\n");
    }
    FCLOSE(fp);
  }
  FREE(buf);
  FREE(outName);

  return 0;
}

int tiff_image_band_statistics (TIFF *tif, meta_parameters *omd,
                                meta_stats *stats, int is_dem,
                                int num_bands, int band_no,
                                short bits_per_sample, short sample_format,
                                short planar_config,
                                int use_mask_value, double mask_value)
{
  tiff_type_t tiffInfo;

  // Determine what type of TIFF this is (scanline/strip/tiled)
  get_tiff_type(tif, &tiffInfo);
  if (tiffInfo.imageCount > 1) {
    asfPrintWarning("Found multi-image TIFF file.  Statistics will only be\n"
        "calculated from the bands in the first image in the file\n");
  }
  if (tiffInfo.imageCount < 1) {
    asfPrintError ("TIFF file contains zero images\n");
  }
  if (tiffInfo.format != SCANLINE_TIFF &&
      tiffInfo.format != STRIP_TIFF    &&
      tiffInfo.format != TILED_TIFF)
  {
    asfPrintError("Unrecognized TIFF type\n");
  }
  if (tiffInfo.volume_tiff) {
    asfPrintError("Multi-dimensional TIFF found ...only 2D TIFFs are supported.\n");
  }

  // Minimum and maximum sample values as integers.
  double fmin = FLT_MAX;
  double fmax = -FLT_MAX;
  double cs=0.0; // Current sample value

  stats->mean = 0.0;
  double s = 0.0;
  uint32 scanlineSize = 0;
  uint32 sample_count = 0;      // Samples considered so far.
  uint32 ii, jj;
  scanlineSize = TIFFScanlineSize(tif);
  if (scanlineSize <= 0) {
    return 1;
  }
  if (num_bands > 1 &&
      planar_config != PLANARCONFIG_CONTIG &&
      planar_config != PLANARCONFIG_SEPARATE)
  {
    return 1;
  }
  tdata_t *buf = _TIFFmalloc(scanlineSize);

  // If there is a mask value we are supposed to ignore,
  if ( use_mask_value ) {
    // iterate over all rows in the TIFF
    for ( ii = 0; ii < omd->general->line_count; ii++ )
    {
      asfPercentMeter((double)ii/(double)omd->general->line_count);
      // Get a data line from the TIFF
      switch (tiffInfo.format) {
        case SCANLINE_TIFF:
          if (planar_config == PLANARCONFIG_CONTIG || num_bands == 1) {
            TIFFReadScanline(tif, buf, ii, 0);
          }
          else {
            // Planar configuration is band-sequential
            TIFFReadScanline(tif, buf, ii, band_no);
          }
          break;
        case STRIP_TIFF:
          ReadScanline_from_TIFF_Strip(tif, buf, ii, band_no);
          break;
        case TILED_TIFF:
//          if (planar_config == PLANARCONFIG_CONTIG || num_bands == 1) {
//            ReadScanline_from_TIFF_TileRow(tif, buf, ii, 0);
//          }
//          else {
            // Planar configuration is band-sequential
          ReadScanline_from_TIFF_TileRow(tif, buf, ii, band_no);
//          }
          break;
        default:
          asfPrintError("Invalid TIFF format found.\n");
          break;
      }
      for (jj = 0 ; jj < omd->general->sample_count; jj++ ) {
        // iterate over each pixel sample in the scanline
        switch(bits_per_sample) {
          case 8:
            switch(sample_format) {
              case SAMPLEFORMAT_UINT:
                if (planar_config == PLANARCONFIG_CONTIG && num_bands > 1) {
                  cs = (double)(((uint8*)(buf))[(jj*num_bands)+band_no]);   // Current sample.
                }
                else {
                  // Planar configuration is band-sequential or single-banded
                  cs = (double)(((uint8*)(buf))[jj]);
                }
                break;
              case SAMPLEFORMAT_INT:
                if (planar_config == PLANARCONFIG_CONTIG && num_bands > 1) {
                  cs = (double)(((int8*)(buf))[(jj*num_bands)+band_no]);   // Current sample.
                }
                else {
                  // Planar configuration is band-sequential or single-banded
                  cs = (double)(((int8*)(buf))[jj]);   // Current sample.
                }
                break;
              default:
                // There is no such thing as an IEEE 8-bit floating point
                asfPrintError("Unexpected data type in GeoTIFF ...Cannot calculate statistics.\n");
                return 1;
                break;
            }
            if ( !isnan(mask_value) && (gsl_fcmp (cs, mask_value, 0.00000000001) == 0 ) ) {
              continue;
            }
            break;
          case 16:
            switch(sample_format) {
              case SAMPLEFORMAT_UINT:
                if (planar_config == PLANARCONFIG_CONTIG && num_bands > 1) {
                  cs = (double)(((uint16*)(buf))[(jj*num_bands)+band_no]);   // Current sample.
                }
                else {
                  // Planar configuration is band-sequential or single-banded
                  cs = (double)(((uint16*)(buf))[jj]);   // Current sample.
                }
                break;
              case SAMPLEFORMAT_INT:
                if (planar_config == PLANARCONFIG_CONTIG && num_bands > 1) {
                  cs = (double)(((int16*)(buf))[(jj*num_bands)+band_no]);   // Current sample.
                }
                else {
                  // Planar configuration is band-sequential or single-banded
                  cs = (double)(((uint16*)(buf))[jj]);   // Current sample.
                }
                break;
              default:
                // There is no such thing as an IEEE 16-bit floating point
                asfPrintError("Unexpected data type in TIFF/GeoTIFF ...Cannot calculate statistics.\n");
                return 1;
                break;
            }
            if ( !isnan(mask_value) && (gsl_fcmp (cs, mask_value, 0.00000000001) == 0 ) ) {
              continue;
            }
            break;
          case 32:
            switch(sample_format) {
              case SAMPLEFORMAT_UINT:
                if (planar_config == PLANARCONFIG_CONTIG && num_bands > 1) {
                  cs = (double)(((uint32*)(buf))[(jj*num_bands)+band_no]);   // Current sample.
                }
                else {
                  // Planar configuration is band-sequential or single-banded
                  cs = (double)(((uint32*)(buf))[jj]);   // Current sample.
                }
                break;
              case SAMPLEFORMAT_INT:
                if (planar_config == PLANARCONFIG_CONTIG && num_bands > 1) {
                  cs = (double)(((long*)(buf))[(jj*num_bands)+band_no]);   // Current sample.
                }
                else {
                  // Planar configuration is band-sequential or single-banded
                  cs = (double)(((long*)(buf))[jj]);   // Current sample.
                }
                break;
              case SAMPLEFORMAT_IEEEFP:
                if (planar_config == PLANARCONFIG_CONTIG && num_bands > 1) {
                  cs = (double)(((float*)(buf))[(jj*num_bands)+band_no]);   // Current sample.
                }
                else {
                  // Planar configuration is band-sequential or single-banded
                  cs = (double)(((float*)(buf))[jj]);   // Current sample.
                }
                if (is_dem && cs < -10e10) {
                  // Bad value removal for DEMs (really an adjustment, not a removal)
                  // -> This only applies to USGS Seamless DEMs and REAL32 data type <-
                  cs = -999.0;
                }
                break;
              default:
                asfPrintError("Unexpected data type in GeoTIFF ...Cannot calculate statistics.\n");
                return 1;
                break;
            }
            if ( !isnan(mask_value) && (gsl_fcmp (cs, mask_value, 0.00000000001) == 0 ) ) {
              continue;
            }
            break;
        }
        if ( G_UNLIKELY (cs < fmin) ) { fmin = cs; }
        if ( G_UNLIKELY (cs > fmax) ) { fmax = cs; }
        double old_mean = stats->mean;
        stats->mean += (cs - stats->mean) / (sample_count + 1);
        s += (cs - old_mean) * (cs - stats->mean);
        sample_count++;
      }
    }
    asfPercentMeter(1.0);
  }
  else {
    // There is no mask value to ignore, so we do the same as the
    // above loop, but without the possible continue statement.
    for ( ii = 0; ii < omd->general->line_count; ii++ )
    {
      asfPercentMeter((double)ii/(double)omd->general->line_count);
      // Get a data line from the TIFF
      switch (tiffInfo.format) {
        case SCANLINE_TIFF:
          if (planar_config == PLANARCONFIG_CONTIG || num_bands == 1) {
            TIFFReadScanline(tif, buf, ii, 0);
          }
          else {
            // Planar configuration is band-sequential
            TIFFReadScanline(tif, buf, ii, band_no);
          }
          break;
        case STRIP_TIFF:
          ReadScanline_from_TIFF_Strip(tif, buf, ii, band_no);
          break;
        case TILED_TIFF:
            // Planar configuration is band-sequential
          ReadScanline_from_TIFF_TileRow(tif, buf, ii, band_no);
          break;
        default:
          asfPrintError("Invalid TIFF format found.\n");
          break;
      }
      for (jj = 0 ; jj < omd->general->sample_count; jj++ ) {
        // iterate over each pixel sample in the scanline
        switch(bits_per_sample) {
          case 8:
            switch(sample_format) {
              case SAMPLEFORMAT_UINT:
                if (planar_config == PLANARCONFIG_CONTIG && num_bands > 1) {
                  cs = (double)(((uint8*)(buf))[(jj*num_bands)+band_no]);   // Current sample.
                }
                else {
                  // Planar configuration is band-sequential or single-banded
                  cs = (double)(((uint8*)(buf))[jj]);
                }
                break;
              case SAMPLEFORMAT_INT:
                if (planar_config == PLANARCONFIG_CONTIG && num_bands > 1) {
                  cs = (double)(((int8*)(buf))[(jj*num_bands)+band_no]);   // Current sample.
                }
                else {
                  // Planar configuration is band-sequential or single-banded
                  cs = (double)(((int8*)(buf))[jj]);   // Current sample.
                }
                break;
              default:
                // There is no such thing as an IEEE 8-bit floating point
                asfPrintError("Unexpected data type in GeoTIFF ...Cannot calculate statistics.\n");
                return 1;
                break;
            }
            break;
          case 16:
            switch(sample_format) {
              case SAMPLEFORMAT_UINT:
                if (planar_config == PLANARCONFIG_CONTIG && num_bands > 1) {
                  cs = (double)(((uint16*)(buf))[(jj*num_bands)+band_no]);   // Current sample.
                }
                else {
                  // Planar configuration is band-sequential or single-banded
                  cs = (double)(((uint16*)(buf))[jj]);   // Current sample.
                }
                break;
              case SAMPLEFORMAT_INT:
                if (planar_config == PLANARCONFIG_CONTIG && num_bands > 1) {
                  cs = (double)(((int16*)(buf))[(jj*num_bands)+band_no]);   // Current sample.
                }
                else {
                  // Planar configuration is band-sequential or single-banded
                  cs = (double)(((uint16*)(buf))[jj]);   // Current sample.
                }
                break;
              default:
                // There is no such thing as an IEEE 16-bit floating point
                asfPrintError("Unexpected data type in GeoTIFF ...Cannot calculate statistics.\n");
                return 1;
                break;
            }
            break;
          case 32:
            switch(sample_format) {
              case SAMPLEFORMAT_UINT:
                if (planar_config == PLANARCONFIG_CONTIG && num_bands > 1) {
                  cs = (double)(((uint32*)(buf))[(jj*num_bands)+band_no]);   // Current sample.
                }
                else {
                  // Planar configuration is band-sequential or single-banded
                  cs = (double)(((uint32*)(buf))[jj]);   // Current sample.
                }
                break;
              case SAMPLEFORMAT_INT:
                if (planar_config == PLANARCONFIG_CONTIG && num_bands > 1) {
                  cs = (double)(((long*)(buf))[(jj*num_bands)+band_no]);   // Current sample.
                }
                else {
                  // Planar configuration is band-sequential or single-banded
                  cs = (double)(((long*)(buf))[jj]);   // Current sample.
                }
                break;
              case SAMPLEFORMAT_IEEEFP:
                if (planar_config == PLANARCONFIG_CONTIG && num_bands > 1) {
                  cs = (double)(((float*)(buf))[(jj*num_bands)+band_no]);   // Current sample.
                }
                else {
                  // Planar configuration is band-sequential or single-banded
                  cs = (double)(((float*)(buf))[jj]);   // Current sample.
                }
                if (is_dem && cs < -10e10) {
                  // Bad value removal for DEMs (really an adjustment, not a removal)
                  // -> This only applies to USGS Seamless DEMs and REAL32 data type <-
                  cs = -999.0;
                }
                break;
              default:
                asfPrintError("Unexpected data type in GeoTIFF ...Cannot calculate statistics.\n");
                return 1;
                break;
            }
            break;
          default:
            asfPrintError("Unexpected data type in GeoTIFF ...Cannot calculate statistics.\n");
            return 1;
            break;
        }
        if ( G_UNLIKELY (cs < fmin) ) { fmin = cs; }
        if ( G_UNLIKELY (cs > fmax) ) { fmax = cs; }
        double old_mean = stats->mean;
        stats->mean += (cs - stats->mean) / (sample_count + 1);
        s += (cs - old_mean) * (cs - stats->mean);
        sample_count++;
      }
    }
    asfPercentMeter(1.0);
  }
  if (buf) _TIFFfree(buf);

  // Verify the new extrema have been found.
  //if (fmin == FLT_MAX || fmax == -FLT_MAX)
  if (gsl_fcmp (fmin, FLT_MAX, 0.00000000001) == 0 ||
      gsl_fcmp (fmax, -FLT_MAX, 0.00000000001) == 0)
    return 1;

  stats->min = fmin;
  stats->max = fmax;
  stats->std_deviation = sqrt (s / (sample_count - 1));

  // The new extrema had better be in the range supported range
  if (fabs(stats->mean) > FLT_MAX || fabs(stats->std_deviation) > FLT_MAX)
    return 1;

  return 0;
}

int  geotiff_band_image_write(TIFF *tif, meta_parameters *omd,
                              const char *outBaseName, int num_bands,
                              int *ignore, short bits_per_sample,
                              short sample_format, short planar_config)
{
  char *outName;
  int num_ignored;
  uint32 row, col, band;
  float *buf;
  tsize_t scanlineSize;

  // Determine what type of TIFF this is (scanline/strip/tiled)
  tiff_type_t tiffInfo;
  get_tiff_type(tif, &tiffInfo);
  if (tiffInfo.imageCount > 1) {
    asfPrintWarning("Found multi-image TIFF file.  Only the first image in the file\n"
                   "will be exported.\n");
  }
  if (tiffInfo.imageCount < 1) {
    asfPrintError ("TIFF file contains zero images\n");
  }
  if (tiffInfo.format != SCANLINE_TIFF &&
      tiffInfo.format != STRIP_TIFF    &&
      tiffInfo.format != TILED_TIFF)
  {
    asfPrintError("Unrecognized TIFF type\n");
  }
  if (tiffInfo.volume_tiff) {
    asfPrintError("Multi-dimensional TIFF found ...only 2D TIFFs are supported.\n");
  }

  buf = (float*)MALLOC(sizeof(float)*omd->general->sample_count);
  outName = (char*)MALLOC(sizeof(char)*strlen(outBaseName) + 5);
  strcpy(outName, outBaseName);
  append_ext_if_needed(outName, ".img", ".img");
  if (num_bands > 1 &&
      planar_config != PLANARCONFIG_CONTIG &&
      planar_config != PLANARCONFIG_SEPARATE)
  {
    asfPrintError("Unexpected planar configuration found in TIFF file\n");
  }

  scanlineSize = TIFFScanlineSize(tif);
  if (scanlineSize <= 0) {
    return 1;
  }
  tdata_t *tif_buf = _TIFFmalloc(scanlineSize);
  if (!tif_buf) {
    asfPrintError("Cannot allocate buffer for reading TIFF lines\n");
  }

  for (band=0, num_ignored=0; band < num_bands; band++) {
    if (num_bands > 1) {
      asfPrintStatus("\nWriting band %02d...\n", band+1);
    }
    else
    {
      asfPrintStatus("\nWriting binary image...\n");
    }
    FILE *fp=(FILE*)FOPEN(outName, band > 0 ? "ab" : "wb");
    if (fp == NULL) return 1;
    if (!ignore[band]) {
      for (row=0; row < omd->general->line_count; row++) {
        asfLineMeter(row, omd->general->line_count);
        switch (tiffInfo.format) {
          case SCANLINE_TIFF:
            if (planar_config == PLANARCONFIG_CONTIG || num_bands == 1) {
              TIFFReadScanline(tif, tif_buf, row, 0);
            }
            else {
            // Planar configuration is band-sequential
              TIFFReadScanline(tif, tif_buf, row, band);
            }
            break;
          case STRIP_TIFF:
            ReadScanline_from_TIFF_Strip(tif, tif_buf, row, band);
            break;
          case TILED_TIFF:
            // Planar configuration is band-sequential
            ReadScanline_from_TIFF_TileRow(tif, tif_buf, row, band);
            break;
          default:
            asfPrintError("Invalid TIFF format found.\n");
            break;
        }
        for (col=0; col < omd->general->sample_count; col++) {
          switch (bits_per_sample) {
            case 8:
              switch(sample_format) {
                case SAMPLEFORMAT_UINT:
                  ((float*)buf)[col] = (float)(((uint8*)tif_buf)[col]);
                  break;
                case SAMPLEFORMAT_INT:
                  ((float*)buf)[col] = (float)(((int8*)tif_buf)[col]);
                  break;
                default:
                  // No such thing as an 8-bit IEEE float
                  asfPrintError("Unexpected data type in TIFF file ...cannot write ASF-internal\n"
                      "format file.\n");
                  break;
              }
              break;
            case 16:
              switch(sample_format) {
                case SAMPLEFORMAT_UINT:
                  ((float*)buf)[col] = (float)(((uint16*)tif_buf)[col]);
                  break;
                case SAMPLEFORMAT_INT:
                  ((float*)buf)[col] = (float)(((int16*)tif_buf)[col]);
                  break;
                default:
                  // No such thing as an 16-bit IEEE float
                  asfPrintError("Unexpected data type in TIFF file ...cannot write ASF-internal\n"
                      "format file.\n");
                  break;
              }
              break;
            case 32:
              switch(sample_format) {
                case SAMPLEFORMAT_UINT:
                  ((float*)buf)[col] = (float)(((uint32*)tif_buf)[col]);
                  break;
                case SAMPLEFORMAT_INT:
                  ((float*)buf)[col] = (float)(((long*)tif_buf)[col]);
                  break;
                case SAMPLEFORMAT_IEEEFP:
                  ((float*)buf)[col] = (float)(((float*)tif_buf)[col]);
                  break;
                default:
                  asfPrintError("Unexpected data type in TIFF file ...cannot write ASF-internal\n"
                      "format file.\n");
                  break;
              }
              break;
            default:
              asfPrintError("Unexpected data type in TIFF file ...cannot write ASF-internal\n"
                  "format file.\n");
              break;
          }
        }
        put_band_float_line(fp, omd, band - num_ignored, (int)row, buf);
      }
    }
    else {
      asfPrintStatus("  Empty band found ...ignored\n");
      num_ignored++;
    }
    FCLOSE(fp);
  }
  FREE(buf);
  FREE(outName);
  if (tif_buf) _TIFFfree(tif_buf);

  return 0;
}

void ReadScanline_from_TIFF_Strip(TIFF *tif, tdata_t buf, unsigned long row, int band)
{
  int read_count;
  tiff_type_t t;
  tdata_t sbuf=NULL;
  tstrip_t strip;
  uint32 strip_row; // The row within the strip that contains the requested data row

  if (tif == NULL) {
    asfPrintError("TIFF file not open for read\n");
  }

  get_tiff_type(tif, &t);
  uint32 strip_size = TIFFStripSize(tif);
  sbuf = _TIFFmalloc(strip_size);

  short planar_config;    // TIFFTAG_PLANARCONFIG
  read_count = TIFFGetField(tif, TIFFTAG_PLANARCONFIG, &planar_config);
  if (read_count < 1) {
    asfPrintError("Cannot determine planar configuration from TIFF file.\n");
  }
  short samples_per_pixel;
  read_count = TIFFGetField(tif, TIFFTAG_SAMPLESPERPIXEL, &samples_per_pixel); // Number of bands
  if (read_count < 1) {
    asfPrintError("Could not read the number of samples per pixel from TIFF file.\n");
  }
  if (band < 0 || band > samples_per_pixel - 1) {
    asfPrintError("Invalid band number (%d).  Band number should range from %d to %d.\n",
                  0, samples_per_pixel - 1);
  }
  uint32 height;
  read_count = TIFFGetField(tif, TIFFTAG_IMAGELENGTH, &height); // Number of rows
  if (read_count < 1) {
    asfPrintError("Could not read the number of lines from TIFF file.\n");
  }
  uint32 width;
  read_count = TIFFGetField(tif, TIFFTAG_IMAGEWIDTH, &width); // Number of pixels per row
  if (read_count < 1) {
    asfPrintError("Could not read the number of pixels per line from TIFF file.\n");
  }
  short bits_per_sample;
  read_count = TIFFGetField(tif, TIFFTAG_BITSPERSAMPLE, &bits_per_sample);
  if (read_count < 1) {
      asfPrintError("Could not read the bits per sample from TIFF file.\n");
  }
  short sample_format;
  read_count = TIFFGetField(tif, TIFFTAG_SAMPLEFORMAT, &sample_format); // int or float, signed or unsigned
  if (read_count < 1) {
      switch(bits_per_sample) {
          case 8:
              sample_format = SAMPLEFORMAT_UINT;
              break;
          case 16:
              sample_format = SAMPLEFORMAT_INT;
              break;
          case 32:
              sample_format = SAMPLEFORMAT_IEEEFP;
              break;
          default:
              asfPrintError("Could not read the sample format (data type) from TIFF file.\n");
              break;
      }
  }
  short orientation;
  read_count = TIFFGetField(tif, TIFFTAG_ORIENTATION, &orientation); // top-left, left-top, bot-right, etc
  if (read_count < 1) {
    orientation = ORIENTATION_TOPLEFT;
    read_count = 1;
  }
  if (read_count && orientation != ORIENTATION_TOPLEFT) {
    asfPrintError("Unsupported orientation found (%s)\n",
                  orientation == ORIENTATION_TOPRIGHT ? "TOP RIGHT" :
                  orientation == ORIENTATION_BOTRIGHT ? "BOTTOM RIGHT" :
                  orientation == ORIENTATION_BOTLEFT  ? "BOTTOM LEFT" :
                  orientation == ORIENTATION_LEFTTOP  ? "LEFT TOP" :
                  orientation == ORIENTATION_RIGHTTOP ? "RIGHT TOP" :
                  orientation == ORIENTATION_RIGHTBOT ? "RIGHT BOTTOM" :
                  orientation == ORIENTATION_LEFTBOT  ? "LEFT BOTTOM" : "UNKNOWN");
  }
  // Check for valid row number
  if (row >= height) {
    asfPrintError("Invalid row number (%d) found.  Valid range is 0 through %d\n",
                  row, height - 1);
  }

  // Reading a contiguous RGB strip results in a strip (of several rows) with rgb data
  // in each row, but reading a strip from a file with separate color planes results in
  // a strip with just the one color in each strip (and row)
  strip     = TIFFComputeStrip(tif, row, band);
  strip_row = row - (strip * t.rowsPerStrip);
  tsize_t stripSize = TIFFStripSize(tif);
  uint32 bytes_per_sample = (bits_per_sample / 8);

  // This returns a decoded strip which contains 1 or more rows.  The index calculated
  // below needs to take the row into account ...the strip_row is the row within a strip
  // assuming the first row in a strip is '0'.
  tsize_t bytes_read = TIFFReadEncodedStrip(tif, strip, sbuf, (tsize_t) -1);
  if (read_count &&
      bytes_read > 0)
  {
    uint32 col;
    uint32 idx = 0;
    for (col = 0; col < width && (idx * bytes_per_sample) < stripSize; col++) {
      // NOTE: t.scanlineSize is in bytes (not pixels)
      if (planar_config == PLANARCONFIG_SEPARATE) {
        idx = strip_row * (t.scanlineSize / bytes_per_sample) + col*samples_per_pixel;
      }
      else {
        // PLANARCONFIG_CONTIG
        idx = strip_row * (t.scanlineSize / bytes_per_sample) + col*samples_per_pixel + band;
      }
      if (idx * bytes_per_sample >= stripSize)
        continue; // Prevents over-run if last strip or scanline (within a strip) is not complete
      switch (bits_per_sample) {
        case 8:
          switch (sample_format) {
            case SAMPLEFORMAT_UINT:
              ((uint8*)buf)[col] = (uint8)(((uint8*)sbuf)[idx]);
              break;
            case SAMPLEFORMAT_INT:
              ((int8*)buf)[col] = (int8)(((int8*)sbuf)[idx]);
              break;
            default:
              asfPrintError("Unexpected data type in TIFF file\n");
              break;
          }
          break;
        case 16:
          switch (sample_format) {
            case SAMPLEFORMAT_UINT:
              ((uint16*)buf)[col] = (uint16)(((uint16*)sbuf)[idx]);
              break;
            case SAMPLEFORMAT_INT:
              ((int16*)buf)[col] = (int16)(((int16*)sbuf)[idx]);
              break;
            default:
              asfPrintError("Unexpected data type in TIFF file\n");
              break;
          }
          break;
        case 32:
          switch (sample_format) {
            case SAMPLEFORMAT_UINT:
              ((uint32*)buf)[col] = (uint32)(((uint32*)sbuf)[idx]);
              break;
            case SAMPLEFORMAT_INT:
              ((long*)buf)[col] = (long)(((long*)sbuf)[idx]);
              break;
            case SAMPLEFORMAT_IEEEFP:
              ((float*)buf)[col] = (float)(((float*)sbuf)[idx]);
              break;
            default:
              asfPrintError("Unexpected data type in TIFF file\n");
              break;
          }
          break;
        default:
          asfPrintError("Usupported bits per sample found in TIFF file\n");
          break;
      }
    }
  }

  if (sbuf)
    _TIFFfree(sbuf);
}

void ReadScanline_from_TIFF_TileRow(TIFF *tif, tdata_t buf, unsigned long row, int band)
{
  int read_count;
  tiff_type_t t;
  tdata_t tbuf=NULL;

  if (tif == NULL) {
    asfPrintError("TIFF file not open for read\n");
  }

  get_tiff_type(tif, &t);
  if (t.format != TILED_TIFF) {
    asfPrintError("Programmer error: ReadScanline_from_TIFF_TileRow() called when the TIFF file\n"
        "was not a tiled TIFF.\n");
  }
  tsize_t tileSize = TIFFTileSize(tif);
  if (tileSize > 0) {
    tbuf = _TIFFmalloc(tileSize);
    if (tbuf == NULL) {
      asfPrintError("Unable to allocate tiled TIFF scanline buffer\n");
    }
  }
  else {
    asfPrintError("Invalid TIFF tile size in tiled TIFF.\n");
  }

  short planar_config;    // TIFFTAG_PLANARCONFIG
  read_count = TIFFGetField(tif, TIFFTAG_PLANARCONFIG, &planar_config);
  if (read_count < 1) {
    asfPrintError("Cannot determine planar configuration from TIFF file.\n");
  }

  short samples_per_pixel;
  read_count = TIFFGetField(tif, TIFFTAG_SAMPLESPERPIXEL, &samples_per_pixel); // Number of bands
  if (read_count < 1) {
    asfPrintError("Could not read the number of samples per pixel from TIFF file.\n");
  }
  if (band < 0 || band > samples_per_pixel - 1) {
    asfPrintError("Invalid band number (%d).  Band number should range from %d to %d.\n",
                  0, samples_per_pixel - 1);
  }
  uint32 height;
  read_count = TIFFGetField(tif, TIFFTAG_IMAGELENGTH, &height); // Number of bands
  if (read_count < 1) {
    asfPrintError("Could not read the number of lines from TIFF file.\n");
  }
  uint32 width;
  read_count = TIFFGetField(tif, TIFFTAG_IMAGEWIDTH, &width); // Number of bands
  if (read_count < 1) {
    asfPrintError("Could not read the number of pixels per line from TIFF file.\n");
  }
  short bits_per_sample;
  read_count = TIFFGetField(tif, TIFFTAG_BITSPERSAMPLE, &bits_per_sample); // Number of bands
  if (read_count < 1) {
      asfPrintError("Could not read the bits per sample from TIFF file.\n");
  }
  short sample_format;
  read_count = TIFFGetField(tif, TIFFTAG_SAMPLEFORMAT, &sample_format); // Number of bands
  if (read_count < 1) {
      switch(bits_per_sample) {
          case 8:
              sample_format = SAMPLEFORMAT_UINT;
              break;
          case 16:
              sample_format = SAMPLEFORMAT_INT;
              break;
          case 32:
              sample_format = SAMPLEFORMAT_IEEEFP;
              break;
          default:
              asfPrintError("Could not read the sample format (data type) from TIFF file.\n");
              break;
      }
  }
  short orientation;
  read_count = TIFFGetField(tif, TIFFTAG_ORIENTATION, &orientation); // top-left, left-top, bot-right, etc
  if (read_count < 1) {
    orientation = ORIENTATION_TOPLEFT;
  }
  if (read_count && orientation != ORIENTATION_TOPLEFT) {
    asfPrintError("Unsupported orientation found (%s)\n",
                  orientation == ORIENTATION_TOPRIGHT ? "TOP RIGHT" :
                  orientation == ORIENTATION_BOTRIGHT ? "BOTTOM RIGHT" :
                  orientation == ORIENTATION_BOTLEFT  ? "BOTTOM LEFT" :
                  orientation == ORIENTATION_LEFTTOP  ? "LEFT TOP" :
                  orientation == ORIENTATION_RIGHTTOP ? "RIGHT TOP" :
                  orientation == ORIENTATION_RIGHTBOT ? "RIGHT BOTTOM" :
                  orientation == ORIENTATION_LEFTBOT  ? "LEFT BOTTOM" : "UNKNOWN");
  }
  // Check for valid row number
  if (row >= height) {
    asfPrintError("Invalid row number (%d) found.  Valid range is 0 through %d\n",
                  row, height - 1);
  }
  // Develop a buffer with a line of data from a single band in it
//  ttile_t tile;
  uint32 bytes_per_sample = bits_per_sample / 8;
  uint32 row_in_tile;

  if (width > 0 &&
      height > 0 &&
      samples_per_pixel > 0 &&
      bits_per_sample % 8 == 0 &&
      t.tileWidth > 0 &&
      t.tileLength > 0)
  {
    uint32 tile_col;
    uint32 buf_col;
    uint32 bytes_read;
    for (tile_col = 0, buf_col = 0;
         tile_col < width;
         tile_col += t.tileWidth)
    {
      // NOTE:  t.tileLength and t.tileWidth are in pixels (not bytes)
      // NOTE:  TIFFReadTile() is a wrapper over TIFFComputeTile() and
      //        TIFFReadEncodedTile() ...in other words, it automatically
      //        takes into account whether the file has contigious (interlaced)
      //        color bands or separate color planes, and automagically
      //        decompresses the tile during the read.  The return below,
      //        is an uncompressed tile in raster format (row-order 2D array
      //        in memory.)
      bytes_read = TIFFReadTile(tif, tbuf, tile_col, row, 0, band);
      if (bytes_read <= 0) {
        //asfPrintWarning("No data\n");
      }
      uint32 num_preceding_tile_rows = floor(row / t.tileLength);
      row_in_tile = row - (num_preceding_tile_rows * t.tileLength);
      uint32 i;
      uint32 idx = 0;
      for (i = 0; i < t.tileWidth && buf_col < width && (idx * bytes_per_sample) < tileSize; i++) {
        if (planar_config == PLANARCONFIG_SEPARATE) {
          idx = row_in_tile * t.tileWidth + i;
        }
        else {
          // PLANARCONFIG_CONTIG
          idx = row_in_tile * (t.tileWidth * samples_per_pixel) + i * samples_per_pixel + band;
        }
        switch (bits_per_sample) {
          case 8:
            switch (sample_format) {
              case SAMPLEFORMAT_UINT:
                ((uint8*)buf)[buf_col] = ((uint8*)tbuf)[idx];
                buf_col++;
                break;
              case SAMPLEFORMAT_INT:
                ((int8*)buf)[buf_col] = ((int8*)tbuf)[idx];
                buf_col++;
                break;
              default:
                asfPrintError("Unexpected data type in TIFF file\n");
                break;
            }
            break;
          case 16:
            switch (sample_format) {
              case SAMPLEFORMAT_UINT:
                ((uint16*)buf)[buf_col] = ((uint16*)tbuf)[idx];
                buf_col++;
                break;
              case SAMPLEFORMAT_INT:
                ((int16*)buf)[buf_col] = ((int16*)tbuf)[idx];
                buf_col++;
                break;
              default:
                asfPrintError("Unexpected data type in TIFF file\n");
                break;
            }
            break;
          case 32:
            switch (sample_format) {
              case SAMPLEFORMAT_UINT:
                ((uint32*)buf)[buf_col] = ((uint32*)tbuf)[idx];
                buf_col++;
                break;
              case SAMPLEFORMAT_INT:
                ((int32*)buf)[buf_col] = ((int32*)tbuf)[idx];
                buf_col++;
                break;
              case SAMPLEFORMAT_IEEEFP:
                ((float*)buf)[buf_col] = ((float*)tbuf)[idx];
                buf_col++;
                break;
              default:
                asfPrintError("Unexpected data type in TIFF file\n");
                break;
            }
            break;
          default:
            asfPrintError("Usupported bits per sample found in TIFF file\n");
            break;
        }
      }
    }
  }

  if (tbuf) _TIFFfree(tbuf);
}

int check_for_vintage_asf_utm_geotiff(const char *citation, int *geotiff_data_exists,
                                      short *model_type, short *raster_type, short *linear_units)
{
  int ret=0;
  int zone=0, is_utm=0;
  datum_type_t datum=UNKNOWN_DATUM;
  char hem='\0';

  if (citation && strstr(citation, "Alaska Satellite Facility")) {
    short pcs=0;
    is_utm = vintage_utm_citation_to_pcs(citation, &zone, &hem, &datum, &pcs);
  }
  if (is_utm &&
      zone >=1 && zone <= 60 &&
      (hem == 'N' || hem == 'S') &&
      datum == WGS84_DATUM)
  {
    *model_type = ModelTypeProjected;
    *raster_type = RasterPixelIsArea;
    *linear_units = Linear_Meter;
    *geotiff_data_exists = 1;
    ret = 3; // As though the three geokeys were read successfully
  }

  return ret;
}

// Copied from libasf_import:keys.c ...Didn't want to introduce a dependency on
// the export library or vice versa
static int UTM_2_PCS(short *pcs, datum_type_t datum, unsigned long zone, char hem)
{
  // The GeoTIFF standard defines the UTM zones numerically in a way that
  // let's us pick off the data mathematically (NNNzz where zz is the zone
  // number):
  //
  // For NAD83 datums, Zones 3N through 23N, NNN == 269
  // For NAD27 datums, Zones 3N through 22N, NNN == 267
  // For WGS72 datums, Zones 1N through 60N, NNN == 322
  // For WGS72 datums, Zones 1S through 60S, NNN == 323
  // For WGS84 datums, Zones 1N through 60N, NNN == 326
  // For WGS84 datums, Zones 1S through 60S, NNN == 327
  // For user-defined and unsupported UTM projections, NNN can be
  //   a variety of other numbers (see the GeoTIFF Standard)
  //
  // NOTE: For NAD27 and NAD83, only the restricted range of zones
  // above is supported by the GeoTIFF standard.
  //
  // NOTE: For ALOS's ITRF97 datum, note that it is based on
  // WGS84 and subsituting WGS84 for ITRF97 because the GeoTIFF
  // standard does not contain a PCS for ITRF97 (or any ITRFxx)
  // will result in errors of less than one meter.  So when
  // writing GeoTIFFs, we choose to use WGS84 when ITRF97 is
  // desired.
  //

  const short NNN_NAD27N = 267;
  const short NNN_NAD83N = 269;
  //const short NNN_WGS72N = 322; // Currently unsupported
  //const short NNN_WGS72S = 323; // Currently unsupported
  const short NNN_WGS84N = 326;
  const short NNN_WGS84S = 327;
  char uc_hem;
  int supportedUTM;
  int valid_Zone_and_Datum_and_Hemisphere;

  // Substitute WGS84 for ITRF97 per comment above
  if (datum == ITRF97_DATUM) {
    datum = WGS84_DATUM;
  }

  // Check for valid datum, hemisphere, and zone combination
  uc_hem = toupper(hem);
  valid_Zone_and_Datum_and_Hemisphere =
      (
      (datum == NAD27_DATUM && uc_hem == 'N' && zone >= 3 && zone <= 22) ||
      (datum == NAD83_DATUM && uc_hem == 'N' && zone >= 3 && zone <= 23) ||
      (datum == WGS84_DATUM                  && zone >= 1 && zone <= 60)
      ) ? 1 : 0;

  // Build the key for ProjectedCSTypeGeoKey, GCS_WGS84 etc
  if (valid_Zone_and_Datum_and_Hemisphere) {
    supportedUTM = 1;
    switch (datum) {
      case NAD27_DATUM:
        *pcs = (short)zone + NNN_NAD27N * 100;
        break;
      case NAD83_DATUM:
        *pcs = (short)zone + NNN_NAD83N * 100;
        break;
      case WGS84_DATUM:
        if (uc_hem == 'N') {
          *pcs = (short)zone + NNN_WGS84N * 100;
        }
        else {
          *pcs = (short)zone + NNN_WGS84S * 100;
        }
        break;
      default:
        supportedUTM = 0;
        *pcs = 0;
        break;
    }
  }
  else {
    supportedUTM = 0;
    *pcs = 0;
  }

  return supportedUTM;
}

// If the UTM description is in citation, then pick the data out and return it
int vintage_utm_citation_to_pcs(const char *citation, int *zone, char *hem, datum_type_t *datum, short *pcs)
{
  int is_utm=0;
  int found_zone=0, found_utm=0;

  *zone=0;
  *hem='\0';
  *datum=UNKNOWN_DATUM;
  *pcs=0;

  if (citation && strstr(citation, "Alaska Satellite Facility")) {
    char *s = STRDUP(citation);
    char *tokp;

    tokp = strtok(s, " ");
    do
    {
      if (strncmp(uc(tokp),"UTM",3) == 0) {
        found_utm = 1;
        found_zone=0;
      }
      else if (strncmp(uc(tokp),"ZONE",1) == 0) {
        if (*zone == 0) found_zone=1;
      }
      else if (found_zone && isdigit((int)*tokp)) {
        *zone = (int)strtol(tokp,(char**)NULL,10);
        found_zone=0;
      }
      else if (strlen(tokp) == 1 && (*(uc(tokp)) == 'N' || *(uc(tokp)) == 'S')) {
        *hem = *(uc(tokp)) == 'N' ? 'N' : 'S';
        found_zone=0;
      }
      else if (strncmp(uc(tokp),"WGS84",5) == 0) {
        *datum = WGS84_DATUM;
        found_zone=0;
      }
    } while (tokp && (tokp = strtok(NULL, " ")));

    if (s) FREE (s);
  }
  if (found_utm &&
      *zone >=1 && *zone <= 60 &&
      (*hem == 'N' || *hem == 'S') &&
      *datum == WGS84_DATUM)
  {
    is_utm=1;
    UTM_2_PCS(pcs, *datum, *zone, *hem);
  }
  else {
    is_utm = 0;
    *zone=0;
    *hem='\0';
    *datum=UNKNOWN_DATUM;
    *pcs=0;
  }

  return is_utm;
}

void classify_geotiff(GTIF *input_gtif,
                      short *model_type, short *raster_type, short *linear_units, short *angular_units,
                      int *geographic_geotiff, int *geocentric_geotiff, int *map_projected_geotiff,
                      int *geotiff_data_exists)
{
    int read_count, vintage_asf_utm;
    char *citation = NULL;
    int citation_length;
    int typeSize;
    tagtype_t citation_type;

    ////// Defaults //////
    *model_type = *raster_type = *linear_units = *angular_units = -1; // Invalid value
    *geographic_geotiff = *geocentric_geotiff = *map_projected_geotiff = *geotiff_data_exists = 0; // Fails

    ////////////////////////////////////////////////////////////////////////////////////////
    // Check for a vintage ASF type of geotiff (all projection info is in the citation, and the
    // normal projection geokeys are left unpopulated)
    citation_length = GTIFKeyInfo(input_gtif, GTCitationGeoKey, &typeSize, &citation_type);
    if (citation_length > 0) {
        citation = MALLOC ((citation_length) * typeSize);
        GTIFKeyGet (input_gtif, GTCitationGeoKey, citation, 0, citation_length);
    }
    else {
        citation_length = GTIFKeyInfo(input_gtif, PCSCitationGeoKey, &typeSize, &citation_type);
        if (citation_length > 0) {
            citation = MALLOC ((citation_length) * typeSize);
            GTIFKeyGet (input_gtif, PCSCitationGeoKey, citation, 0, citation_length);
        }
    }
    if (citation != NULL && strlen(citation) > 0) {
        vintage_asf_utm = check_for_vintage_asf_utm_geotiff(citation, geotiff_data_exists,
                model_type, raster_type, linear_units);
        if (vintage_asf_utm) {
            // Found a vintage ASF UTM geotiff
            *geographic_geotiff    = *geocentric_geotiff  = 0;
            *map_projected_geotiff = *geotiff_data_exists = 1;
            return;
        }
    }
    FREE(citation);

    ////////////////////////////////////////////////////////////////////////////////////////
    // Check for other types of geotiffs...
    //
    // Read the basic (normally required) classification parameters ...bail if we hit any
    // unsupported types
    int m = 0, r = 0, l = 0, a = 0;
    m = GTIFKeyGet (input_gtif, GTModelTypeGeoKey, model_type, 0, 1);
    if (m && *model_type == ModelTypeGeocentric) {
        asfPrintError("Geocentric (x, y, z) GeoTIFFs are unsupported (so far.)\n");
    }
    if (m && *model_type == 32767 /* User Defined */) {
        asfPrintStatus("Geotiff Model Type is User Defined\n");
        l = GTIFKeyGet (input_gtif, ProjLinearUnitsGeoKey, linear_units, 0, 1);
        a = GTIFKeyGet (input_gtif, GeogAngularUnitsGeoKey, angular_units, 0, 1);
        if (l && !a) {
          asfPrintStatus("Guessing that this is projected data.\n\n");
          *model_type = ModelTypeProjected;
        }
        else if (a && !l) {
          asfPrintStatus("Guessing that this is geographic (lat/lon) data.\n\n");
          *model_type = ModelTypeGeographic;
        }
        else {
          asfPrintError("Unable to guess at the Geotiff Model Type.\n"
                        "Do not know how to handle this geotiff.\n");
        }
    }
    if (m && *model_type != ModelTypeProjected && *model_type != ModelTypeGeographic) {
        asfPrintError("Unrecognized type of GeoTIFF encountered.  Must be map-projected\n"
                "or geographic (lat/long)\n");
    }
    r = GTIFKeyGet (input_gtif, GTRasterTypeGeoKey, raster_type, 0, 0);
    /*
    if (r && *raster_type != RasterPixelIsArea) {
        asfPrintWarning("GeoTIFFs with 'point' type raster pixels are unsupported (so far.)\nContinuing, however geolocations may be off by up to a pixel.\n");
    }
    */
    if (m && *model_type == ModelTypeProjected) {
        l = GTIFKeyGet (input_gtif, ProjLinearUnitsGeoKey, linear_units, 0, 1);
    }
    if (m && *model_type == ModelTypeGeographic) {
        a = GTIFKeyGet (input_gtif, GeogAngularUnitsGeoKey, angular_units, 0, 1);
    }
    if (a &&
        *angular_units != Angular_Arc_Second    &&
        *angular_units != Angular_Degree)
    {
        // Temporarily choose not to support arcsec geotiffs ...needs more testing
        asfPrintError("Found a Geographic (lat/lon) GeoTIFF with an unsupported type of angular\n"
                "units (%s) in it.\n", angular_units_to_string(*angular_units));
    }
    if (l && (*linear_units != Linear_Meter &&
	      *linear_units != Linear_Foot &&
	      *linear_units != Linear_Foot_US_Survey &&
	      *linear_units != Linear_Foot_Modified_American &&
	      *linear_units != Linear_Foot_Clarke &&
	      *linear_units != Linear_Foot_Indian)) {
        // Linear units was populated but wasn't a supported type...
        asfPrintError("Found a map-projected GeoTIFF with an unsupported type of linear\n"
                "units (%s) in it.\n", linear_units_to_string(*linear_units));
    }
    read_count = m + r + l + a;

    //////////////////////////////////////////////////////////////////////////////////////////
    // Attempt to classify the geotiff as a geographic, geocentric, or map-projected geotiff
    // and try to fill in missing information if necessary

    // Case: 3 valid keys found
    if (read_count == 3) {
        // Check for map-projected geotiff
        if (m && *model_type == ModelTypeProjected)
        {
            ////////
            // GeoTIFF is map-projected
            if (!r ||
                (r &&
                 *raster_type != RasterPixelIsArea &&
                 *raster_type != RasterPixelIsPoint))
            {
                asfPrintWarning("Invalid raster type found.\n"
                                "Guessing RasterPixelIsArea and continuing...\n");
                r = 1;
                *raster_type = RasterPixelIsArea;
            }
            if (r &&
                *raster_type != RasterPixelIsArea)
            {
                asfPrintWarning("Only map-projected GeoTIFFs with pixels that represent area are supported.");
            }
            if (a && !l) {
                asfPrintWarning("Invalid map-projected GeoTIFF found ...angular units set to %s and\n"
                        "linear units were not set.  Guessing Linear_Meter units and continuing...\n",
                        angular_units_to_string(*angular_units));
                l = 1;
                *linear_units = Linear_Meter;
                a = 0;
                *angular_units = -1;
            }
            if (l && (*linear_units == Linear_Meter ||
		      *linear_units == Linear_Foot ||
		      *linear_units == Linear_Foot_US_Survey ||
		      *linear_units == Linear_Foot_Modified_American ||
		      *linear_units == Linear_Foot_Clarke ||
		      *linear_units == Linear_Foot_Indian))
            {
                *geographic_geotiff    = *geocentric_geotiff  = 0;
                *map_projected_geotiff = *geotiff_data_exists = 1;
                return;
            }
            else {
                asfPrintError("Only map-projected GeoTIFFs with linear meters or with a linear foot unit are supported.\n");
            }
        }
        else if (m && *model_type == ModelTypeGeographic) {
            ////////
            // GeoTIFF is geographic (lat/long, degrees or arc-seconds (typ))
            // Ignore *raster_type ...it might be set to 'area', but that would be meaningless
            // *raster_type has no meaning in a lat/long GeoTIFF
            if (l && !a) {
                asfPrintWarning("Invalid Geographic (lat/lon) GeoTIFF found ...linear units set to %s and\n"
                        "angular units were not set.  Guessing Angular_Degree units and continuing...\n",
                        linear_units_to_string(*linear_units));
                a = 1;
                *angular_units = Angular_Degree;
                l = 0;
                *linear_units = -1;
            }
            if (a &&
                (*angular_units == Angular_Degree ||
                 *angular_units == Angular_Arc_Second))
            {
                *geographic_geotiff    = *geotiff_data_exists = 1;
                *map_projected_geotiff = *geocentric_geotiff  = 0;
                return;
            }
            else {
                asfPrintError("Found Geographic GeoTIFF with invalid or unsupported angular units (%s)\n"
                        "Only geographic GeoTIFFs with angular degrees are supported.\n",
                        angular_units_to_string(*angular_units));
            }
        }
        else {
            // Should not get here
            asfPrintError("Invalid or unsupported model type\n");
        }
    }
    // Case: 2 valid keys found, 1 key missing
    else if (read_count == 2) {
        // Only found 2 of 3 necessary parameters ...let's try to guess the 3rd
        if (*model_type != ModelTypeProjected  && *model_type != ModelTypeGeographic)
        {
            // The model type is unknown, raster_type and linear_units are both known and
            // valid for their types
            if (*raster_type == RasterPixelIsArea && *linear_units == Linear_Meter) {
                // Guess map-projected
                asfPrintWarning("Missing model type definition in GeoTIFF.  GeoTIFF contains area-type\n"
                        "pixels and linear meters ...guessing the GeoTIFF is map-projected and\n"
                        "attempting to continue...\n");
                *model_type = ModelTypeProjected;
                *geographic_geotiff    = *geocentric_geotiff  = 0;
                *map_projected_geotiff = *geotiff_data_exists = 1;
                return;
            }
            else if (*angular_units == Angular_Degree || *angular_units == Angular_Arc_Second) {
                // Guess geographic
                asfPrintWarning("Missing model type definition in GeoTIFF.  GeoTIFF contains angular\n"
                        "units ...guessing the GeoTIFF is geographic (lat/long) and\n"
                        "attempting to continue...\n");
                *model_type = ModelTypeGeographic;
                *geographic_geotiff    = *geotiff_data_exists = 1;
                *map_projected_geotiff = *geocentric_geotiff  = 0;
                return;
            }
            else {
                asfPrintError("Found unsupported type of GeoTIFF or a GeoTIFF with too many missing keys.\n");
            }
        } // End of guessing because the ModelType was unknown - Check unknown raster_type case
        else if (*raster_type != RasterPixelIsArea && *raster_type != RasterPixelIsPoint) {
            // Raster type is missing ...let's take a guess.  Model type and linear
            // units are both known and valid for their types
            if (*model_type == ModelTypeProjected) {
                if (*linear_units != Linear_Meter) {
                    asfPrintError("Only meters are supported for map-projected GeoTIFFs\n");
                }
                // Guess pixel type is area
                asfPrintWarning("Missing raster type in GeoTIFF, but since the GeoTIFF is map-projected,\n"
                        "guessing RasterPixelIsArea and attempting to continue...\n");
                *raster_type = RasterPixelIsArea;
                *geographic_geotiff    = *geocentric_geotiff  = 0;
                *map_projected_geotiff = *geotiff_data_exists = 1;
                return;
            }
            else if (*model_type == ModelTypeGeographic) {
                // Guess pixel type is area
                if (*angular_units != Angular_Degree && *angular_units != Angular_Arc_Second) {
                    asfPrintError("Only angular degrees are supported for geographic GeoTIFFs\n");
                }
                *geographic_geotiff    = *geotiff_data_exists = 1;
                *map_projected_geotiff = *geocentric_geotiff  = 0;
                return;
            }
            else {
                asfPrintError("Found geocentric (x, y, z) type of GeoTIFF ...currently unsupported.\n");
            }
        } // End of guessing because the RasterType was unknown
        else if (*linear_units  != Linear_Meter   &&
                 *angular_units != Angular_Degree &&
                 *angular_units != Angular_Arc_Second)
        {
            // Pixel unit type is missing ...let's take a guess.  Model type and raster type are
            // known and valid for their types
            if (*model_type == ModelTypeProjected) {
	      /*
                if (*raster_type != RasterPixelIsArea) {
                    asfPrintError("Map projected GeoTIFFs with pixels that represent something\n"
                            "other than area (meters etc) are not supported.\n");
                }
	      */
                // Looks like a valid map projection.  Guess linear meters for the units
                asfPrintWarning("Missing linear units in GeoTIFF.  Guessing linear meters for the units and attempting\n"
                        "to continue...\n");
                *linear_units = Linear_Meter;
                *angular_units = -1;
                *geographic_geotiff    = *geocentric_geotiff  = 0;
                *map_projected_geotiff = *geotiff_data_exists = 1;
                return;
            }
            else if (*model_type == ModelTypeGeographic) {
                // Looks like a valid geographic (lat/long) geotiff
                asfPrintWarning("Found geographic type GeoTIFF with missing linear units setting.\n"
                        "Guessing angular degrees and attempting to continue...\n");
                *angular_units = Angular_Degree;
                *linear_units = -1;
                *geographic_geotiff    = *geotiff_data_exists = 1;
                *map_projected_geotiff = *geocentric_geotiff  = 0;
                return;
            }
            else {
                asfPrintError("Found geocentric (x, y, z) GeoTIFF... Geographic GeoTIFFs are\n"
                        "unsupported at this time.\n");
            }
        }
    }
    // Case: 1 valid key found, 2 keys missing
    else if (read_count == 1) {
        // Only found 1 of 3 necessary parameters ...let's try to guess the other 2 (dangerous ground!)
        if (*model_type == ModelTypeProjected) {
            // Only the model type is known ...guess the rest
            asfPrintWarning("Both the raster type and linear units is missing in the GeoTIFF.  The model\n"
                    "type is map-projected, so guessing that the raster type is RasterPixelIsArea and\n"
                    "that the linear units are in meters ...attempting to continue\n");
            *raster_type = RasterPixelIsArea;
            *linear_units = Linear_Meter;
            *angular_units = -1;
            *geographic_geotiff    = *geocentric_geotiff  = 0;
            *map_projected_geotiff = *geotiff_data_exists = 1;
            return;
        }
        else if (*model_type == ModelTypeGeographic) {
            // Only the model type is known ...guess the rest
            asfPrintWarning("Both the raster type and linear units is missing in the GeoTIFF.  The model\n"
                    "type is geographic (lat/long), so guessing that the angular units are in decimal\n"
                    "degrees ...attempting to continue\n");
            *angular_units = Angular_Degree;
            *linear_units = -1;
            *geographic_geotiff    = *geotiff_data_exists = 1;
            *map_projected_geotiff = *geocentric_geotiff  = 0;
            return;
        }
        else if (*model_type == ModelTypeGeocentric) {
            asfPrintError("Geocentric (x, y, z) GeoTIFFs are not supported (yet.)\n");
        }
        else if (*raster_type == RasterPixelIsArea) {
            // Only the raster type is known ...guess the rest
            asfPrintWarning("Both the model type and linear units is missing in the GeoTIFF.  The raster\n"
                    "type is RasterPixelIsArea, so guessing that the model type is map-projected and\n"
                    "that the linear units are in meters ...attempting to continue\n");
            *model_type = ModelTypeProjected;
            *linear_units = Linear_Meter;
            *angular_units = -1;
            *geographic_geotiff    = *geocentric_geotiff  = 0;
            *map_projected_geotiff = *geotiff_data_exists = 1;
            return;
        }
        else if (*raster_type == RasterPixelIsPoint) {
            // Only the raster type is known, but cannot guess the rest... bail.
            asfPrintError("Found invalid or unsupported GeoTIFF.  Raster type is 'point' rather than\n"
                    "area.  The model type (map projected, geographic, geocentric) is unknown.\n"
                    "And the linear units are unknown.  Cannot guess what type of GeoTIFF this\n"
                    "is.  Aborting.\n");
        }
        else if (*linear_units == Linear_Meter) {
            // Only linear units is known and it's meters.  Guess map projected and pixels are
            // area pixels.
            asfPrintWarning("Found GeoTIFF with undefined model and raster type.  Linear units\n"
                    "is defined to be meters.  Guessing that the GeoTIFF is map-projected and\n"
                    "that pixels represent area.  Attempting to continue...\n");
            *model_type = ModelTypeProjected;
            *raster_type = RasterPixelIsArea;
            *geographic_geotiff    = *geocentric_geotiff  = 0;
            *map_projected_geotiff = *geotiff_data_exists = 1;
            return;
        }
        else if (*angular_units == Angular_Degree) {
            // Only linear units is known and it's angular degrees.  Guess geographic and pixels
            // type is 'who cares'
            asfPrintWarning("Found GeoTIFF with undefined model and raster type.  Linear units\n"
                    "is defined to be angular degrees.  Guessing that the GeoTIFF is geographic.\n"
                    "Attempting to continue...\n");
            *model_type = ModelTypeGeographic;
            *geographic_geotiff    = *geotiff_data_exists = 1;
            *map_projected_geotiff = *geocentric_geotiff  = 0;
            return;
        }
        else if (*angular_units == Angular_Arc_Second) {
            // Only linear units is known and it's angular degrees.  Guess geographic and pixels
            // type is 'who cares'
            asfPrintWarning("Found GeoTIFF with undefined model and raster type.  Linear units\n"
                    "is defined to be angular degrees.  Guessing that the GeoTIFF is geographic.\n"
                    "Attempting to continue...\n");
            *model_type = ModelTypeGeographic;
            *linear_units = -1;
            *geographic_geotiff    = *geotiff_data_exists = 1;
            *map_projected_geotiff = *geocentric_geotiff  = 0;
            return;
        }
        else {
            asfPrintError("Found unsupported or invalid GeoTIFF.  Model type and raster type\n"
                    "is undefined, and linear units are either undefined or of an unsupported\n"
                    "type.  Aborting...\n");
        }
    }
    // Case: No valid keys found
    else {
        // All classification parameters are missing!
        *geographic_geotiff    = *geocentric_geotiff  = 0;
        *map_projected_geotiff = *geotiff_data_exists = 0;
        return;
    }
}


int check_for_datum_in_string(const char *citation, datum_type_t *datum)
{
    int ret = 0; // not found
    return ret;
}

int check_for_ellipse_definition_in_geotiff(GTIF *input_gtif, spheroid_type_t *spheroid)
{
    int ret = 0; // failure
    return ret;
}

char *angular_units_to_string(short angular_units)
{
    return
        (angular_units == Angular_Radian)            ? "Angular_Radian"          :
        (angular_units == Angular_Degree)            ? "Angular_Degree"          :
        (angular_units == Angular_Arc_Minute)        ? "Angular_Arc_Minute"      :
        (angular_units == Angular_Arc_Second)        ? "Angular_Arc_Second"      :
        (angular_units == Angular_Grad)              ? "Angular_Grad"            :
        (angular_units == Angular_Gon)               ? "Angular_Gon"             :
        (angular_units == Angular_DMS)               ? "Angular_DMS"             :
        (angular_units == Angular_DMS_Hemisphere)    ? "Angular_DMS_Hemisphere"  :
                                                        "Unrecognized unit";
}

char *linear_units_to_string(short linear_units)
{
    return
        (linear_units == Linear_Foot)                        ? "Linear_Foot"                         :
        (linear_units == Linear_Foot_US_Survey)              ? "Linear_Foot_US_Survey"               :
        (linear_units == Linear_Foot_Modified_American)      ? "Linear_Foot_Modified_American"       :
        (linear_units == Linear_Foot_Clarke)                 ? "Linear_Foot_Clarke"                  :
        (linear_units == Linear_Foot_Indian)                 ? "Linear_Foot_Indian"                  :
        (linear_units == Linear_Link)                        ? "Linear_Link"                         :
        (linear_units == Linear_Link_Benoit)                 ? "Linear_Link_Benoit"                  :
        (linear_units == Linear_Link_Sears)                  ? "Linear_Link_Sears"                   :
        (linear_units == Linear_Chain_Benoit)                ? "Linear_Chain_Benoit"                 :
        (linear_units == Linear_Chain_Sears)                 ? "Linear_Chain_Sears"                  :
        (linear_units == Linear_Yard_Sears)                  ? "Linear_Yard_Sears"                   :
        (linear_units == Linear_Yard_Indian)                 ? "Linear_Yard_Indian"                  :
        (linear_units == Linear_Fathom)                      ? "Linear_Fathom"                       :
        (linear_units == Linear_Mile_International_Nautical) ? "Linear_Mile_International_Nautical"  :
                                                                "Unrecognized unit";
}

void get_look_up_table_name(char *citation, char **look_up_table)
{
    *look_up_table = (char *)MALLOC(256 * sizeof(char));
    strcpy(*look_up_table, "UNKNOWN");
}<|MERGE_RESOLUTION|>--- conflicted
+++ resolved
@@ -1662,11 +1662,7 @@
   double mask_value = MAGIC_UNSET_DOUBLE;
 
   // Look for a non-standard GDAL tag that contains the no data value
-<<<<<<< HEAD
-  char* charDummy = NULL;
-=======
   char *charDummy;
->>>>>>> 2f22a3a6
   if (TIFFGetField(input_tiff,TIFFTAG_GDAL_NODATA,&charDummy)) {
     if (strcmp_case( charDummy, "nan" ) != 0) {
       mg->no_data = (double)atof(charDummy);
