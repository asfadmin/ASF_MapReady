#include "asf_import.h"
#include "asf_meta.h"
#include "dateUtil.h"
#include "asf_nan.h"
#include "asf_endian.h"
#include "asf_sar.h"
#include "asf_raster.h"
#include <ctype.h>
#include <time.h>

// prototypes for roipac code lifted to do the state vector interpolation
/*-----------------------------------------------------------------*/
struct StateVector_struct {
  double Date;
  double x[6];
  struct StateVector_struct *Next;
  };
typedef struct StateVector_struct StateVector_type;
static void Interpolate(StateVector_type *SV, double TargetDate,
                        StateVector_type *NewSV);
static void ReadStateVectorFile(const char *FileName, StateVector_type **Root);
static void ROI_PAC_HDR2polynom(const char *hdr_data_points_file, double Date,
                                double *px, double *py, double *pz,
                                double *vx, double *vy, double *vz);
// end of the roipac prototypes -- actual code is at the end of the file
/*-----------------------------------------------------------------*/

static double avg_look = 0;

// in: hdr file
// sv_file: state vector file
meta_parameters *meta_read_roipac(const char *in, const char *sv_file)
{
  char *ext = strrchr(in, '.');
  if (ext) ++ext;

  meta_parameters *meta = raw_init();
  strcpy(meta->general->basename, in);
  meta->general->data_type = COMPLEX_REAL32;
  meta->general->image_data_type = IMAGE;
  strcpy(meta->general->sensor_name, "SAR");

  meta->sar = meta_sar_init();
  meta->sar->look_direction = 'R';
  meta->sar->image_type = 'S';
  meta->sar->slant_shift = 0.0;
  meta->sar->multilook = 1; // kind of
  meta->sar->deskewed = 1;
  meta->sar->line_increment = 1;
  meta->sar->sample_increment = 1;
  strcpy(meta->general->processor, "");

  FILE *ifp = FOPEN(in, "r");
  int nl, ns, yr, mo, da, hr, mn, sc, ms=0, tm_val=0;
  double utc1=0, utc2=0, utc3=0;
  double prf=0, dop0=0, dop1=0, dop2=0;
  double x0=0,y0=0,xs=0,ys=0;
  avg_look=0;
  int n_lookrefs=0;
  char line[1024];
  while (fgets(line, 1024, ifp)) {
    char *field, *value;
    split2(line, ' ', &field, &value);
    if (strcmp_case(field, "WIDTH")==0)
      meta->general->sample_count = ns = atoi(value);
    else if (strcmp_case(field, "FILE_LENGTH")==0)
      meta->general->line_count = nl = atoi(value);
    else if (strcmp_case(field, "XMIN")==0)
      meta->general->start_sample = atoi(value);
    else if (strcmp_case(field, "YMIN")==0)
      meta->general->start_line = atoi(value);
    else if (strcmp_case(field, "RANGE_PIXEL_SIZE")==0)
      meta->general->x_pixel_size = atof(value);
    else if (strcmp_case(field, "AZIMUTH_PIXEL_SIZE")==0)
      meta->general->y_pixel_size = atof(value);
    else if (strcmp_case(field, "LATITUDE")==0)
      meta->general->center_latitude = atof(value);
    else if (strcmp_case(field, "LONGITUDE")==0)
      meta->general->center_longitude = atof(value);
    else if (strcmp_case(field, "EQUATORIAL_RADIUS")==0)
      meta->general->re_major = atof(value);
    else if (strcmp_case(field, "ECCENTRICITY_SQUARED")==0)
      meta->general->re_minor = meta->general->re_major*sqrt(1-atof(value));
    else if (strcmp_case(field, "STARTING_RANGE")==0)
      meta->sar->slant_range_first_pixel = atof(value);
    else if (strcmp_case(field, "CHIRP_SLOPE")==0)
      meta->sar->chirp_rate = atof(value);
    else if (strcmp_case(field, "RANGE_SAMPLING_FREQUENCY")==0)
      meta->sar->range_sampling_rate = atof(value);
    else if (strcmp_case(field, "PULSE_LENGTH")==0)
      meta->sar->pulse_duration = atof(value);
    else if (strcmp_case(field, "DELTA_LINE_UTC")==0)
      meta->sar->azimuth_time_per_pixel = atof(value);
    else if (strcmp_case(field, "PROCESSING_SYSTEM")==0) {
      strcat(meta->general->processor, value);
      strcat(meta->general->processor, " ");
    }
    else if (strcmp_case(field, "PROCESSING_VERSION")==0) {
      strcat(meta->general->processor, value);
      strcat(meta->general->processor, " ");
    }
    else if (strcmp_case(field, "WAVELENGTH")==0)
      meta->sar->wavelength = atof(value);
    else if (strcmp_case(field, "POLARIZATION")==0)
      strcpy(meta->sar->polarization, value);
    else if (strcmp_case(field, "PLATFORM")==0)
      strcpy(meta->general->sensor, value);
    else if (strcmp_case(field, "BEAM")==0)
      strcpy(meta->general->mode, "InSAR");
    // calculate this from the state vectors instead, if we can
    else if (sv_file == NULL && strcmp_case(field, "HEIGHT_TOP")==0)
      meta->sar->satellite_height = atof(value);
    else if (strcmp_case(field, "PRF")==0)
      meta->sar->prf = prf = atof(value);
    else if (strcmp_case(field, "DOPPLER_RANGE0")==0)
      dop0 = atof(value);
    else if (strcmp_case(field, "DOPPLER_RANGE1")==0)
      dop1 = atof(value);
    else if (strcmp_case(field, "DOPPLER_RANGE2")==0)
      dop2 = atof(value);
    else if (strcmp_case(field, "ORBIT_DIRECTION")==0)
      meta->general->orbit_direction= strcmp_case(value, "descending")==0 ? 'D' :
                                      strcmp_case(value, "ascending")==0 ? 'A' : '?';
    // we can get a better value for this using the state vectors, if
    // we have them
    else if (strcmp_case(field, "EARTH_RADIUS")==0)
      meta->sar->earth_radius = atof(value);
    else if (strcmp_case(field, "FIRST_FRAME")==0)
      meta->general->frame = atoi(value);
    else if (strcmp_case(field, "ORBIT_NUMBER")==0) {
      // this is of the form %d-%d, we just want the first one...
      char *o1, *o2;
      split2(value, '-', &o1, &o2);
      meta->general->orbit = atoi(o1);
    }
    else if (strcmp_case(field, "FIRST_LINE_YEAR")==0) {
      yr = atoi(value);
      tm_val++;
    }
    else if (strcmp_case(field, "FIRST_LINE_MONTH_OF_YEAR")==0) {
      mo = atoi(value);
      tm_val++;
    }
    else if (strcmp_case(field, "FIRST_LINE_DAY_OF_MONTH")==0) {
      da = atoi(value);
      tm_val++;
    }
    else if (strcmp_case(field, "FIRST_CENTER_HOUR_OF_DAY")==0) {
      hr = atoi(value);
      tm_val++;
    }
    else if (strcmp_case(field, "FIRST_CENTER_MN_OF_HOUR")==0) {
      mn = atoi(value);
      tm_val++;
    }
    else if (strcmp_case(field, "FIRST_CENTER_S_OF_MN")==0) {
      sc = atoi(value);
      tm_val++;
    }
    else if (strcmp_case(field, "FIRST_CENTER_MS_OF_S")==0)
      ms = atoi(value);
    else if (strcmp_case(field, "FIRST_LINE_UTC")==0)
      utc1 = atof(value);
    else if (strcmp_case(field, "CENTER_LINE_UTC")==0)
      utc2 = atof(value);
    else if (strcmp_case(field, "LAST_LINE_UTC")==0)
      utc3 = atof(value);
    else if (strncmp_case(field, "LOOK_REF", 8)==0) {
      avg_look += atof(value);
      n_lookrefs++;
    }

    // These we will see for projected data
    else if (strcmp_case(field, "X_FIRST")==0)
      x0 = atof(value);
    else if (strcmp_case(field, "Y_FIRST")==0)
      y0 = atof(value);
    else if (strcmp_case(field, "X_STEP")==0)
      xs = atof(value);
    else if (strcmp_case(field, "Y_STEP")==0)
      ys = atof(value);
    else if (strcmp_case(field, "X_UNIT")==0 ||
             strcmp_case(field, "Y_UNIT")==0) {
      if (strcmp_case(value, "degrees") != 0) {
        asfPrintError("Unexpected projection units: %s\n", value);
      }
    }

    free(field);
    free(value);
  }

  avg_look /= (double)n_lookrefs;

  if (xs != 0 || ys != 0) {
    if (xs == 0)
      asfPrintError("Found a Y_STEP but not an X_STEP");
    if (ys == 0)
      asfPrintError("Found an X_STEP but not a Y_STEP");

    meta_projection *mp = meta_projection_init();
    mp->type = LAT_LONG_PSEUDO_PROJECTION;
    mp->startX = x0;
    mp->startY = y0;
    mp->perX = xs;
    mp->perY = ys;
    strcpy(mp->units, "degrees");

    meta->general->center_latitude = y0+nl*ys/2.0;
    meta->general->center_longitude = x0+ns*xs/2.0;

    meta->general->start_line = 0;
    meta->general->start_sample = 0;
<<<<<<< HEAD
=======
    meta->general->x_pixel_size = fabs(xs);
    meta->general->y_pixel_size = fabs(ys);
>>>>>>> 1e7afb14

    mp->hem = meta->general->center_latitude > 0 ? 'N' : 'S';

    meta->projection = mp;
  }

  if (tm_val == 6) {
    sprintf(meta->general->acquisition_date, "%02d-%s-%04d, %02d:%02d:%02d",
            da,
            (mo == 1)  ? "Jan" :
            (mo == 2)  ? "Feb" :
            (mo == 3)  ? "Mar" :
            (mo == 4)  ? "Apr" :
            (mo == 5)  ? "May" :
            (mo == 6)  ? "Jun" :
            (mo == 7)  ? "Jul" :
            (mo == 8)  ? "Aug" :
            (mo == 9)  ? "Sep" :
            (mo == 10) ? "Oct" :
            (mo == 11) ? "Nov" :
            (mo == 12) ? "Dec" : "Unknown",
            yr, hr, mn, sc);

    if (sv_file != NULL && utc1>0 && utc2>0 && utc3>0) {
      meta_state_vectors *sv = meta_state_vectors_init(3);
      julian_date jdate;
      ymd_date ymd;

      ymd.year = yr;
      ymd.month = mo;
      ymd.day = da;
      date_ymd2jd(&ymd, &jdate);

      sv->vector_count = 3;

      sv->year = yr;
      sv->julDay = jdate.jd;
      sv->second = (60*hr + mn)*60 + sc + (double)ms/1000;
     
      double px, py, pz, vx, vy, vz;
      ROI_PAC_HDR2polynom(sv_file, utc1, &px, &py, &pz, &vx, &vy, &vz);
      sv->vecs[0].time = 0.0;
      sv->vecs[0].vec.pos.x = px;
      sv->vecs[0].vec.pos.y = py;
      sv->vecs[0].vec.pos.z = pz;
      sv->vecs[0].vec.vel.x = vx;
      sv->vecs[0].vec.vel.y = vy;
      sv->vecs[0].vec.vel.z = vz;
      ROI_PAC_HDR2polynom(sv_file, utc2, &px, &py, &pz, &vx, &vy, &vz);
      sv->vecs[1].time = utc2-utc1;
      sv->vecs[1].vec.pos.x = px;
      sv->vecs[1].vec.pos.y = py;
      sv->vecs[1].vec.pos.z = pz;
      sv->vecs[1].vec.vel.x = vx;
      sv->vecs[1].vec.vel.y = vy;
      sv->vecs[1].vec.vel.z = vz;
      ROI_PAC_HDR2polynom(sv_file, utc3, &px, &py, &pz, &vx, &vy, &vz);
      sv->vecs[2].time = utc3-utc1;
      sv->vecs[2].vec.pos.x = px;
      sv->vecs[2].vec.pos.y = py;
      sv->vecs[2].vec.pos.z = pz;
      sv->vecs[2].vec.vel.x = vx;
      sv->vecs[2].vec.vel.y = vy;
      sv->vecs[2].vec.vel.z = vz;

      meta->state_vectors = sv;

      meta->sar->earth_radius = meta_get_earth_radius(meta, nl/2, ns/2);
      meta->sar->satellite_height = sqrt(px*px + py*py + pz*pz);
    }
    else if (sv_file == NULL)
      asfPrintStatus("State vector file not available.\n");
    else
      asfPrintStatus("Not all time values found in %s\n", in);
  }
  else
    asfPrintStatus("Incomplete time information in %s\n", in);

  FCLOSE(ifp);

  meta->sar->original_line_count = meta->general->line_count;
  meta->sar->original_sample_count = meta->general->sample_count;
  meta->sar->slant_shift = 0;
  meta->sar->time_shift = 0;

  // roipac stores doppler in units of prf, here we conver to Hz
  meta->sar->range_doppler_coefficients[0] = prf*dop0;
  meta->sar->range_doppler_coefficients[1] = prf*dop1;
  meta->sar->range_doppler_coefficients[2] = prf*dop2;
  meta->sar->azimuth_doppler_coefficients[0] = prf*dop0;
  meta->sar->azimuth_doppler_coefficients[1] = 0;
  meta->sar->azimuth_doppler_coefficients[2] = 0;

  return meta;
}

static void ingest_roipac_dem(const char *inFile, FILE *fpOut,
                              meta_parameters *meta, int band)
{
  printf("Ingesting %s as ROI_PAC Int16.\n", inFile);

  int nl = meta->general->line_count;
  int ns = meta->general->sample_count;

  //meta->general->data_type = INTEGER16;

  FILE *fpIn = FOPEN(inFile, "rb");
  short *in_buf = MALLOC(sizeof(short)*ns);
  float *out_buf = MALLOC(sizeof(float)*ns);

  int ii,jj,num_padded=0;
  for (ii=0; ii<nl; ++ii) {
    int n = FREADZ(in_buf, sizeof(short), ns, fpIn);
    for (jj=0; jj<ns; ++jj) {
      out_buf[jj] = in_buf[jj];
    }

    if (n<ns)
      num_padded += ns-n;
    put_band_float_line(fpOut, meta, band, ii, out_buf);

    asfLineMeter(ii, nl);
  }

  if (num_padded>0)
   asfPrintWarning("Had to pad the file with %d zero pixels.\n(About %d lines)\n",
                   num_padded, num_padded/nl);

  FCLOSE(fpIn);
  FREE(in_buf);
  FREE(out_buf);
}

static void ingest_roipac_rmg(const char *inFile, FILE *fpOut,
                              meta_parameters *inMeta, meta_parameters *outMeta,
                              int amp_band, int phase_band)
{
  printf("Ingesting %s as ROI_PAC 4-byte real BIL.\n", inFile);

  // ROI_PAC rmg files are alternating lines of amplitude and phase

  int inl = inMeta->general->line_count;
  int ins = inMeta->general->sample_count;

  int onl = outMeta->general->line_count;
  //int ons = outMeta->general->sample_count;

  if (inl<onl) {
    asfPrintError("Internal error: Bad line counts: %d<%d\n", inl,onl);
  }

  FILE *fpIn = FOPEN(inFile, "rb");

  float *buf = MALLOC(sizeof(float)*ins);

  int ii,num_padded=0;
  for (ii=0; ii<onl; ++ii) {
    // amplitude line
    int n = FREADZ(buf, sizeof(float), ins, fpIn);
    //for (jj=0; jj<ins; ++jj)
    //  big32(buf[jj]);

    if (n<ins)
      num_padded += ins-n;
    if (amp_band >= 0)
      put_band_float_line(fpOut, outMeta, amp_band, ii, buf);

    // phase line
    FREADZ(buf, sizeof(float), ins, fpIn);
    //for (jj=0; jj<ins; ++jj)
    //  big32(buf[jj]);

    if (phase_band)
      put_band_float_line(fpOut, outMeta, phase_band, ii, buf);

    asfLineMeter(ii, onl);
  }

  if (num_padded>0)
   asfPrintWarning("Had to pad the file with %d zero pixels.\n(About %d lines)\n",
                   num_padded,num_padded/onl);

  FCLOSE(fpIn);
  FREE(buf);
}

static
void ingest_roipac_cpx(const char *inFile, FILE *fpOut,
                       meta_parameters *inMeta, meta_parameters *outMeta,
                       int amp_band, int phase_band)
{
  asfPrintStatus("Ingesting %s as ROI_PAC 8-byte complex\n", inFile);

  // ROI_PAC cpx files are alternating real and imaginery pixel values

  int onl = outMeta->general->line_count;
  int ons = outMeta->general->sample_count;

  int inl = inMeta->general->line_count;
  int ins = inMeta->general->sample_count;
  
  if (inl<onl) {
    asfPrintError("Internal error: Bad line counts: %d<%d\n", inl,onl);
  }

  FILE *fpIn = FOPEN(inFile, "rb");

  float *buf = MALLOC(sizeof(float)*ins*2);
  float *amp = MALLOC(sizeof(float)*ins);
  float *phase = MALLOC(sizeof(float)*ins);

  int ii, jj, num_padded=0;
  for (ii=0; ii<onl; ++ii) {
    int n = FREADZ(buf, sizeof(float), ins*2, fpIn);
    if (n<ins*2)
      num_padded += (ins*2-n)/2;

    for (jj=0; jj<ons; ++jj) {
      float re = buf[jj*2];
      float im = buf[jj*2+1];
    
      amp[jj] = hypot(re,im);
      phase[jj] = atan2_check(im,re);

      //big32(amp[jj]);
      //big32(phase[jj]);
    }

    asfLineMeter(ii,onl);
    if (amp_band >= 0)
      put_band_float_line(fpOut, outMeta, amp_band, ii, amp);
    if (phase_band >= 0)
      put_band_float_line(fpOut, outMeta, phase_band, ii, phase);
  }

  if (num_padded>0)
   asfPrintWarning("Had to pad the file with %d zero pixels.\n(About %d lines)\n",
                   num_padded,num_padded/onl);

  FCLOSE(fpIn);

  FREE(buf);
  FREE(amp);
  FREE(phase);
}

static void populate_baseline(meta_parameters *meta,
                              const char *rsc_baseline_file,
                              const char *rsc_master_file)
{
  FILE *ifp = FOPEN(rsc_baseline_file, "r");

  int nl = meta->general->line_count;
  int ns = meta->general->sample_count;

  double h_baseline_top_hdr=0.0;
  double h_baseline_rate_hdr=0.0;
  double h_baseline_acc_hdr=0.0;
  double v_baseline_top_hdr=0.0;
  double v_baseline_rate_hdr=0.0;
  double v_baseline_acc_hdr=0.0;
  double azimuth_pixel_size=0.0;
  int file_length=0;
  double p_baseline_top=0.0;
  double p_baseline_bottom=0.0;
  double time_span_year=0.0;
  double r2d = 180.0/(4*atan2(1,1));

  char line[1024];
  while (fgets(line, 1024, ifp)) {
    char *field, *value;
    split2(line, ' ', &field, &value);
    if (strcmp_case(field, "H_BASELINE_TOP_HDR")==0)
      h_baseline_top_hdr = atof(value);
    if (strcmp_case(field, "H_BASELINE_RATE_HDR")==0)
      h_baseline_rate_hdr = atof(value);
    if (strcmp_case(field, "H_BASELINE_ACC_HDR")==0)
      h_baseline_acc_hdr = atof(value);
    if (strcmp_case(field, "V_BASELINE_TOP_HDR")==0)
      v_baseline_top_hdr = atof(value);
    if (strcmp_case(field, "V_BASELINE_RATE_HDR")==0)
      v_baseline_rate_hdr = atof(value);
    if (strcmp_case(field, "P_BASELINE_TOP_HDR")==0)
      p_baseline_top = atof(value);
    if (strcmp_case(field, "P_BASELINE_BOTTOM_HDR")==0)
      p_baseline_bottom = atof(value);
    if (strcmp_case(field, "TIME_SPAN_YEAR")==0)
      time_span_year = atof(value);
    free(field);
    free(value);
  }
  fclose(ifp);

  double base_c = h_baseline_top_hdr;
  double base_n = v_baseline_top_hdr;
  double base_dc = h_baseline_rate_hdr;
  double base_dn = v_baseline_rate_hdr;

  ifp = FOPEN(rsc_master_file, "r");

  while (fgets(line, 1024, ifp)) {
    char *field, *value;
    split2(line, ' ', &field, &value);
    if (strcmp_case(field, "AZIMUTH_PIXEL_SIZE")==0)
      azimuth_pixel_size = atof(value);
    if (strcmp_case(field, "FILE_LENGTH")==0)
      file_length = atoi(value);
    free(field);
    free(value);
  }
  fclose(ifp);

  double x = (double)file_length * azimuth_pixel_size / 2.0;

  double h_baseline_center = h_baseline_top_hdr +
                                 h_baseline_rate_hdr * x +
                                 h_baseline_acc_hdr * x * x;

  double v_baseline_center = v_baseline_top_hdr +
                                 v_baseline_rate_hdr * x +
                                 v_baseline_acc_hdr * x * x;

  double len = hypot(h_baseline_center, v_baseline_center);

  double perp = .5 * (p_baseline_top + p_baseline_bottom);
  double par = sqrt(len*len - perp*perp);

  time_t rawtime;
  struct tm *timeinfo;
  time(&rawtime);
  timeinfo = localtime(&rawtime);
  int year = timeinfo->tm_year+1900;
  int days = (((year%4)==0)&&(((year%100)!=0)||((year%400)==0))) ? 366 : 365;
  int temporal = (int)(0.5 + time_span_year * (double)days);

  printf("\nAt line %d:\n"
         "Horizontal = %f\n"
         "Vertical = %f\n"
         "Length = %f\n"
         "Perpendicular = %f\n"
         "Parallel = %f\n"
         "Temporal = %d\n\n",
         file_length/2, h_baseline_center, v_baseline_center,
         len, perp, par, temporal);

  // when we have an insar block, we can populate it
  if (!meta->insar)
    meta->insar = meta_insar_init();

  strcpy(meta->insar->processor, "ROI_PAC");
  double look;
  if (meta->projection)
     look = avg_look;
  else
    look = meta_look(meta, nl/2, ns/2);
  meta->insar->center_look_angle = look*r2d;
  meta->insar->doppler = meta->sar->range_doppler_coefficients[0];
  meta->insar->doppler_rate = meta->sar->range_doppler_coefficients[1];
 
  double sin_look = sin(look);
  double cos_look = cos(look); 
  meta->insar->baseline_length = len;
  meta->insar->baseline_parallel = base_c*sin_look - base_n*cos_look;
  meta->insar->baseline_parallel_rate = base_dc*sin_look - base_dn*cos_look;
  meta->insar->baseline_perpendicular = base_c*cos_look + base_n*sin_look;
  meta->insar->baseline_perpendicular_rate = base_dc*cos_look + base_dn*sin_look;
  meta->insar->baseline_temporal = temporal;

  if (!meta->projection) {
    // Calculate critical baseline
    double range = meta_get_slant(meta, nl/2, ns/2);
    double wavelength = meta->sar->wavelength;
    //double bandwidth = meta->sar->chirp_rate;
    double bandwidth = meta->sar->range_sampling_rate;
    double tan_incid = tan(meta_incid(meta, nl/2, ns/2));
    meta->insar->baseline_critical =
      fabs(wavelength * range * bandwidth * tan_incid / SPD_LIGHT);
  }
  else {
    meta->insar->baseline_critical = 0;
  }
}

static int min2(int a, int b) {
  return a<b ? a : b;
}
static int min3(int a, int b, int c) {
  return min2(min2(a,b),c);
}

void import_roipac_new(const char *inFile, const char *outFile,
                       const char *sv_file, const char *rsc_baseline_file)
{
  if (!fileExists(inFile))
    asfPrintError("File not found: %s\n", inFile);

  char *rscFile = MALLOC(sizeof(char)*(strlen(inFile)+10));
  sprintf(rscFile, "%s.rsc", inFile);
  if (!fileExists(rscFile))
    asfPrintError("File not found: %s\n", rscFile);

  if (sv_file && strlen(sv_file)==0)
    sv_file = NULL;
  if (sv_file && !fileExists(sv_file))
    asfPrintError("File not found: %s\n", sv_file);

  if (rsc_baseline_file && strlen(rsc_baseline_file)==0)
    rsc_baseline_file = NULL;
  if (rsc_baseline_file && !fileExists(rsc_baseline_file))
    asfPrintError("File not found: %s\n", rsc_baseline_file);

  meta_parameters *meta = meta_read_roipac(rscFile, sv_file);

  strcpy(meta->general->basename, inFile);
  meta->general->data_type = REAL32;
  meta->general->band_count = 2;
  strcpy(meta->general->bands, "AMPLITUDE,PHASE");

  if (rsc_baseline_file)
    populate_baseline(meta, rsc_baseline_file, rscFile);

  meta_get_corner_coords(meta);

  char *meta_out_name = MALLOC(sizeof(char)*(strlen(outFile)+10));
  sprintf(meta_out_name, "%s.meta", outFile);

  char *img_out_name = MALLOC(sizeof(char)*(strlen(outFile)+10));
  sprintf(img_out_name, "%s.img", outFile);

  char *ext = strrchr(inFile, '.');
  if (!ext)
    asfPrintError("Could not figure out what kind of ROI_PAC data is in %s\n", inFile);

  const int ROIPAC_RMG = 1;
  const int ROIPAC_CPX = 2;
  const int ROIPAC_DEM = 3;
  int type = 0; // RMG or CPX

  if (strcmp(ext, ".amp")==0) {
    type = ROIPAC_CPX;
    meta->general->image_data_type = AMPLITUDE_IMAGE;
  }
  else if (strcmp(ext, ".int")==0) {
    type = ROIPAC_CPX;
    meta->general->image_data_type = INTERFEROGRAM;
  }
  else if (strcmp(ext, ".slc")==0) {
    type = ROIPAC_CPX;
    meta->general->image_data_type = AMPLITUDE_IMAGE;
  }
  else if (strcmp(ext, ".cor")==0) {
    type = ROIPAC_RMG;
    meta->general->image_data_type = COHERENCE_IMAGE;
  }
  else if (strcmp(ext, ".unw")==0) {
    type = ROIPAC_RMG;
    meta->general->image_data_type = UNWRAPPED_PHASE;
  }
  else if (strcmp(ext, ".hgt")==0) {
    type = ROIPAC_RMG;
    meta->general->image_data_type = DEM;
  }
  else if (strcmp(ext, ".inc")==0) {
    type = ROIPAC_RMG;
    meta->general->image_data_type = INCIDENCE_ANGLE;
  }
  else if (strcmp(ext, ".dem")==0) {
    type = ROIPAC_DEM;
    meta->general->image_data_type = DEM;
  }

  if (type == 0)
    asfPrintError("Could not figure out what kind of ROI_PAC data is in %s\n", inFile);

  FILE *fpOut = FOPEN(img_out_name, "wb");
  if (type==ROIPAC_RMG) {
    ingest_roipac_rmg(inFile, fpOut, meta, meta, 0, 1);
  } else if (type==ROIPAC_CPX) {
    ingest_roipac_cpx(inFile, fpOut, meta, meta, 0, 1);
  } else if (type==ROIPAC_DEM) {
    ingest_roipac_dem(inFile, fpOut, meta, 0);
  } else {
    asfPrintError("Not possible");
  }
  fclose(fpOut);

  meta_write(meta, meta_out_name);

  FREE(meta_out_name);
  FREE(img_out_name);
  FREE(rscFile);
  meta_free(meta);
}

void import_roipac(const char *basename_in, const char *outFile)
{
  char *basename;
  if (strstr(basename_in, "flat_HDR"))
    basename = asf_strReplace(basename_in, "flat_HDR_", "");
  else
    basename = STRDUP(basename_in);

  char *tmp = stripExt(basename);
  free(basename);
  basename = stripExt(tmp);
  free(tmp);

  char *filename = get_filename(basename);

  char *path="";
  char *path1 = get_dirname(basename);
  if (strlen(path1) > 0) {
    if (path1[strlen(path1)-1] != '/')
      path = appendStr(path1, "/");
    else
      path = STRDUP(path1);
  }
  free(path1);

  char *amp = appendExt(basename, ".amp");
  char *amp_rsc = appendExt(basename, ".amp.rsc");
  char *cor = appendExt(basename, ".cor");
  char *cor_rsc = appendExt(basename, ".cor.rsc");

  char *inf, *inf_rsc;
  inf = MALLOC(sizeof(char)*(strlen(path)+strlen(basename)+64));
  sprintf(inf, "%sflat_HDR_%s.int", path, filename);
  inf_rsc = appendStr(inf, ".rsc");
  if (!fileExists(inf) || !fileExists(inf_rsc)) {
    asfPrintStatus("flat interferogram not found, trying unflattened.\n");
    inf = appendExt(basename, ".int");
    inf_rsc = appendExt(basename, ".int.rsc");
  }
  else
    asfPrintStatus("Using flattened interferogram file.\n");

  int nbands=0;
  char bands[256];
  strcpy(bands, "");

  char *sv_file, *master, *slave;
  split2(filename, '-', &master, &slave);

  if (strlen(master)>0 && strlen(slave)>0) {
    sv_file = MALLOC(sizeof(char)*(strlen(path)+strlen(master)+64));
    sprintf(sv_file, "%shdr_data_points_%s.rsc", path, master);
    if (!fileExists(sv_file)) {
      sprintf(sv_file, "%sodr_data_points_%s.rsc", path, master);
      if (!fileExists(sv_file)) {
        free(sv_file);
        sv_file = NULL;
      }
    }
  }
  else {
    sv_file = NULL;
  }

  if (sv_file)
    asfPrintStatus("Found state vectors file: %s\n", sv_file);

  meta_parameters *meta = NULL; 

  meta_parameters *ampMeta = NULL;
  if (fileExists(amp) && fileExists(amp_rsc)) {
    ampMeta = meta_read_roipac(amp_rsc, sv_file);
    meta = meta_copy(ampMeta);
    nbands += 1;
    strcat(bands, "AMP,");
  } else {
    asfPrintStatus("Amplitude file '%s' not found.\n", amp);
    asfPrintWarning("Since the amplitude file is not present, you will not "
	"be able\nto terrain correct this data!\n");
  }

  meta_parameters *infMeta = NULL;
  if (fileExists(inf) && fileExists(inf_rsc)) {
    infMeta = meta_read_roipac(inf_rsc, sv_file);
    if (!meta) meta = meta_copy(infMeta);
    nbands += 2;
    strcat(bands, "INTERFEROGRAM_AMP,INTERFEROGRAM_PHASE,");
  } else {
    asfPrintStatus("Interferogram file '%s' not found.\n", inf);
  }

  meta_parameters *corMeta = NULL;
  if (fileExists(cor) && fileExists(cor_rsc)) {
    corMeta = meta_read_roipac(cor_rsc, sv_file);
    if (!meta) meta = meta_copy(corMeta);
    nbands += 1;
    strcat(bands, "COHERENCE,");
  } else {
    asfPrintStatus("Correlation file '%s' not found.\n", cor);
  }


  if (ampMeta==NULL && corMeta==NULL && infMeta==NULL) {
    asfPrintError("No files found.\n");
  }

  int ns_amp = ampMeta ? ampMeta->general->sample_count : 99999;
  int ns_cor = corMeta ? corMeta->general->sample_count : 99999;
  int ns_inf = infMeta ? infMeta->general->sample_count : 99999;
  int ns = min3(ns_amp, ns_cor, ns_inf);

  int nl_amp=999999, nl_cor=999999, nl_inf=999999;
  if (ampMeta) {
    nl_amp = ampMeta->general->line_count;
    int nl_calc = (int)(fileSize(amp) / ns_amp / 4 / 2);
    if (nl_calc < nl_amp) {
      asfPrintStatus("Amplitude file size shorter than expected, truncating.\n"
                     "  (line count from metadata: %d, from file size: %d)\n",
                     nl_amp, nl_calc);
      nl_amp = nl_calc;
    }
  }

  if (infMeta) {
    nl_inf = infMeta->general->line_count;
    int nl_calc = (int)(fileSize(inf) / ns_inf / 4 / 2);
    if (nl_calc < nl_inf) {
      asfPrintStatus("Interferogram file shorter than expected, truncating.\n"
                     "  (line count from metadata: %d, from file size: %d)\n",
                     nl_inf, nl_calc);
      nl_inf = nl_calc;
    }
  }

  if (corMeta) {
    nl_cor = corMeta->general->line_count;
    int nl_calc = (int)(fileSize(cor) / ns_cor / 4 / 2);
    if (nl_calc < nl_cor) {
      asfPrintStatus("Correlation file shorter than expected, truncating.\n"
                     "  (line count from metadata: %d, from file size: %d)\n",
                     nl_cor, nl_calc);
      nl_cor = nl_calc;
    }
  }

  int nl = min3(nl_amp, nl_cor, nl_inf);
  asfPrintStatus("Output line count: %d\n", nl);

  meta->general->data_type = REAL32;
  meta->general->image_data_type = INSAR_STACK;
  meta->general->line_count = nl;
  meta->general->sample_count = ns;

  int len = strlen(bands);
  if (nbands==0 || len==0) {
    // this error should have been caught earlier
    asfPrintError("Nothing to ingest.\n");
  }

  if (bands[len-1]==',') {
    bands[len-1]='\0';
  }
  meta->general->band_count = nbands;
  strcpy(meta->general->bands, bands);

  strcpy(meta->general->basename, basename);

  asfPrintStatus("Output file will have %d bands:\n %s\n", nbands, bands);

  char *imgFile = appendExt(outFile, ".img");
  FILE *fpOut = FOPEN(imgFile, "wb");

  int curr = 0;
  if (fileExists(amp) && fileExists(amp_rsc)) {
    asfPrintStatus("Processing amplitude file %s...\n", amp);
    ingest_roipac_cpx(amp, fpOut, ampMeta, meta, curr, -1);
    curr += 1;
  }
  if (fileExists(inf) && fileExists(inf_rsc)) {
    asfPrintStatus("Processing interferogram file %s...\n", inf);
    ingest_roipac_cpx(inf, fpOut, infMeta, meta, curr, curr+1);
    curr += 2;
  }
  if (fileExists(cor) && fileExists(cor_rsc)) {
    asfPrintStatus("Processing correlation file %s...\n", cor);
    ingest_roipac_rmg(cor, fpOut, corMeta, meta, -1, curr);
    curr += 1;
  }

  if (curr != nbands) {
    asfPrintError("Internal error: failed to calculate the band correctly.\n");
  }

  FCLOSE(fpOut);

  // read baseline info
  char *rsc_baseline_file = MALLOC(sizeof(char)*
                             (strlen(master)+strlen(slave)+strlen(path)+64));
  sprintf(rsc_baseline_file, "%s%s_%s_baseline.rsc", path, master, slave);
  char *rsc_master_file = MALLOC(sizeof(char)*
                             (strlen(master)+strlen(path)+64));
  sprintf(rsc_master_file, "%s%s.slc.rsc", path, master);

  int ok = TRUE;
  if (!fileExists(rsc_baseline_file)) {
    asfPrintWarning("Cannot calculate baseline, input file not found: %s\n",
                    rsc_baseline_file);
    ok = FALSE;
  }
  if (!fileExists(rsc_master_file)) {
    asfPrintWarning("Cannot calculate baseline, input file not found: %s\n",
                    rsc_master_file);
    ok = FALSE;
  }
  
  if (ok) {
    asfPrintStatus("Calculating baseline values...\n");
    populate_baseline(meta, rsc_baseline_file, rsc_master_file);
  }

  meta_write(meta, outFile);

  FREE(imgFile);
  FREE(basename);
  FREE(filename);
  FREE(amp); FREE(amp_rsc);
  FREE(cor); FREE(cor_rsc);
  FREE(inf); FREE(inf_rsc);
  FREE(rsc_baseline_file);
  FREE(rsc_master_file);
  FREE(sv_file);
}

/*----------------------------------------------------------------*/
/* The following code is from roipac's HDR2polynom code, we use it
   to interpolate the state vectors using their formatting        */
/* The only change is to rename the main function, and then return
   the state vector instead of just printing it                   */

/* Create a polynome to interpolate state vector values
   Creation: Frederic Crampe & Francois Rogez 1998 */

/*-----------------------------------------------------------------*/

#define STATE_VECTOR_FORMAT "%lf %lf %lf %lf %lf %lf %lf"
#define OUTPUT_FORMAT "%f %f %f %f %f %f"


/*-----------------------------------------------------------------*/
static void ROI_PAC_HDR2polynom(const char *hdr_data_points_file, double Date,
                                double *px, double *py, double *pz,
                                double *vx, double *vy, double *vz)
{
  StateVector_type *SV = NULL;
  StateVector_type TargetSV;

  ReadStateVectorFile(hdr_data_points_file,&SV);
  Interpolate(SV,Date,&TargetSV);

  *px = TargetSV.x[0];
  *py = TargetSV.x[1];
  *pz = TargetSV.x[2];

  *vx = TargetSV.x[3];
  *vy = TargetSV.x[4];
  *vz = TargetSV.x[5];
}

/*-----------------------------------------------------------------*/
static void ReadStateVectorFile(const char *FileName, StateVector_type **Root){

  char StrBuf[1024];
  FILE *FP;
  int Count;
  StateVector_type *NewSV;
  StateVector_type *SV_ptr;

  FP=fopen(FileName,"r");
  if(FP==NULL){
    fprintf(stderr,"Cannot read file '%s'\n",FileName);
    return;
    }

  for(SV_ptr=*Root; SV_ptr!=NULL && SV_ptr->Next!=NULL; SV_ptr=SV_ptr->Next);

  while(fgets(StrBuf, BUFSIZ, FP) != NULL){
    NewSV=(StateVector_type *)calloc(1,sizeof(StateVector_type));
    Count=sscanf(StrBuf,STATE_VECTOR_FORMAT,&(NewSV->Date),
                 &(NewSV->x[0]),&(NewSV->x[1]),&(NewSV->x[2]),
                 &(NewSV->x[3]),&(NewSV->x[4]),&(NewSV->x[5]));
    if(Count!=7){
      free(NewSV);
      continue;
      }
   if(*Root==NULL){
     *Root=NewSV;
     SV_ptr=NewSV;
     }else{
     SV_ptr->Next=NewSV;
     SV_ptr=SV_ptr->Next;
     }
   }
   return;
   }

 /*-----------------------------------------------------------------*/
static void Interpolate(StateVector_type *SV, double TargetDate,
                        StateVector_type *NewSV){

  StateVector_type *SV_ptr1;
  StateVector_type *SV_ptr2;
  int i;
  double tmp;

  NewSV->Date=TargetDate;
  for(i=0;i<6;i++){
    NewSV->x[i]=0;
    for(SV_ptr1 = SV; SV_ptr1!=NULL; SV_ptr1=SV_ptr1->Next){
      tmp=1;
      for(SV_ptr2 = SV; SV_ptr2!=NULL; SV_ptr2=SV_ptr2->Next){
        if(SV_ptr2==SV_ptr1)continue;
        tmp *= (SV_ptr2->Date-NewSV->Date)/(SV_ptr2->Date-SV_ptr1->Date);
        }
      NewSV->x[i] += (SV_ptr1->x[i]*tmp);
      }
    }
  return;
  }
<|MERGE_RESOLUTION|>--- conflicted
+++ resolved
@@ -211,11 +211,8 @@
 
     meta->general->start_line = 0;
     meta->general->start_sample = 0;
-<<<<<<< HEAD
-=======
     meta->general->x_pixel_size = fabs(xs);
     meta->general->y_pixel_size = fabs(ys);
->>>>>>> 1e7afb14
 
     mp->hem = meta->general->center_latitude > 0 ? 'N' : 'S';
 
