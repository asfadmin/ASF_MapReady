# Makefile for		: remap
# Module Author		: Orion Lawlor

include ../../make_support/system_rules

LIBS  = \
	$(LIBDIR)/libasf_remap.a \
	$(LIBDIR)/asf_meta.a \
        $(GSL_LIBS) \
	$(LIBDIR)/libasf_proj.a \
	$(LIBDIR)/asf.a \
	$(PROJ_LIBS) \
	$(XML_LIBS) \
	-lm -lz

OBJS = \
	remap_main.o

<<<<<<< HEAD
CFLAGS += -Wall -Werror
=======
CFLAGS += -Wall $(W_ERROR)
>>>>>>> 2f22a3a6

all: exe clean

exe: $(OBJS)
	$(CC) $(CFLAGS) -o remap $(OBJS) $(LIBS) $(LDFLAGS)
	mv remap$(BIN_POSTFIX) $(BINDIR)

clean:
	rm -f *.o<|MERGE_RESOLUTION|>--- conflicted
+++ resolved
@@ -16,11 +16,7 @@
 OBJS = \
 	remap_main.o
 
-<<<<<<< HEAD
-CFLAGS += -Wall -Werror
-=======
 CFLAGS += -Wall $(W_ERROR)
->>>>>>> 2f22a3a6
 
 all: exe clean
 
