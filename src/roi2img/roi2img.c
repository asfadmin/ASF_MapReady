/******************************************************************************
NAME:  Convert a roi slc file into an ASF img file.


SYNOPSIS:

DESCRIPTION:

EXTERNAL ASSOCIATES:
    NAME:               USAGE:
    ---------------------------------------------------------------

FILE REFERENCES:
    NAME:               USAGE:
    ---------------------------------------------------------------

PROGRAM HISTORY:
    VERS:   DATE:    AUTHOR:      PURPOSE:
    ---------------------------------------------------------------
    1.0	    11/12    T. Logan     Take complex looks from a ROI slc file
    
HARDWARE/SOFTWARE LIMITATIONS:

ALGORITHM DESCRIPTION:

ALGORITHM REFERENCES:

BUGS:

******************************************************************************/
#include <stdio.h>
#include <stdlib.h>
#include <string.h>
#include <math.h>
#include <asf_meta.h>
#include "seasat.h"

#define CPX_PIX 6840
#define LA      1
#define LD	4
#define PRI	0.00060725

typedef struct {
        int      major_cnt;
	long int major_sync_loc;
	int      lsd_year;
	int      station_code;
	long int msec;
	int      day_of_year;
	int      clock_drift;  
	int  	 no_scan_indicator_bit;
	int      bits_per_sample;
	int      mfr_lock_bit;
	int      prf_rate_code;
	int      delay;
	int      scu_bit;
	int      sdf_bit;
	int      adc_bit;
	int      time_gate_bit;
	int      local_prf_bit;
	int      auto_prf_bit;
	int      prf_lock_bit;
	int      local_delay_bit;
}  SEASAT_header_ext;


/* Global variables filled in read_roi_infile and used in main */
char 		datfilename[256];
int 		start_line;       	// first line that was processed
int 		npatches;	      	// number of patches processed
int 		patch_size;       	// valid lines per patch
int 		ncaltones;        	// number of calibration tone frequencies removed
int 		ns;		      	// number of samples
double 		dop1,dop2,dop3;		// doppler coefficients
double 		srf;	      		// slant range to the first pixel
double 		prf;	      		// pulse repitition frequency
double 		fs;	      		// sampling frequency
double 		chirp_slope;   		// chirp slope
double 		pulse_duration;		// pulse duration
double 		wavelength;    		// wave length
char 		dwpfilename[256];	// DWP file name
double		earth_rad;		// Earth Radius (m) - not actual earth radius - 
					//    radius of a best fit local sphere
double		sc_vel;			// Spacecraft body fixed velocity - IS THIS SWATH VELOCITY???
double 		sc_height;		// Spacecraft height - from surface of the earth

/* Global variables filled in read_hdrfile and used in main */
double   	start_sec;		// start time of this segment
int      	start_date;		// start date of this segment
int 	   	start_year;		// start year of this segment
julian_date	s_date;			// start date of this segment
hms_time   	s_time;			// start time of this segment
double 		time_offset;		// value from the clock drift

/* Subroutines */
void give_usage(int argc, char *argv[]);
int get_values(FILE *fp,SEASAT_header_ext *s);	// read values from a header file
int read_hdrfile(char *infile);			// read correct values from header file
int read_roi_infile(char *infile);		// read the ROI input file values
void byteswap(void *buf,int len);		// just what it says
int sr2gr_pixsiz(const char *infile, const char *outfile, float srPixSize);

/* Subroutines to read values from files - used by read_roi_infile */
int get_string_val(FILE *fp, char *str);
int get_3double_vals(FILE *fp, double *num1, double *num2, double *num3);
int get_double_val(FILE *fp, double *num);
int get_2int_vals(FILE *fp,int *num1,int *num2);
int get_int_val(FILE *fp, int *num);

double r_awgs84 = 6378137.0;
double r_e2wgs84 = 0.00669437999015;
double C = 299792458.0;

main(int argc, char *argv[]) 
{
  int meta_only = extract_flag_options(&argc, &argv, "-meta_only", "--meta_only",
                                       "-meta-only", "--meta-only", "-m", NULL);

  FILE *fpin=NULL, *fpout=NULL;
  
  float ibuff[CPX_PIX*2*LD];
  float **obuff;
  float b[CPX_PIX];
  float c[CPX_PIX/LA];

  int cla,nl;
  int i,j,k,line;
  int olines, osamps;
  int oline, osamp;
  double t;
<<<<<<< HEAD
  char infile[256], outfile[256];
  char roifile[256], hdrfile[256];
=======
  char basefile[256], infile[256], outfile[256], roifile[256], hdrfile[256];
>>>>>>> 74367d80
  
  ymd_date date;
  hms_time time;
  meta_parameters *meta;

  char *mon[13]={"","Jan","Feb","Mar","Apr","May","Jun","Jul","Aug","Sep",
     "Oct","Nov","Dec"};
  
  char	 dir;			// orbit direction - A or D
  double x, y, z;		// state vector positions at start of segment
  double xdot, ydot, zdot;	// state vector veloctiy at start of segment
<<<<<<< HEAD

  if (argc!=2) {
    printf("Usage: %s <base_file_name>\n",argv[0]);
    printf("\base_file_name\tinput ROI slc file; output ASF .img and .ddr\n");
    exit(1);
  }
 
  strcpy(infile,argv[1]);
=======
  int    META_ONLY = 0;		// only create meta file, no img file
  int	 SEPARATE_ROI_FILE = 0; // CLA roi file given?
  int    USE_TLES = 1;		// TLE/state vector switch
    
  if (argc<2 || argc>6) { give_usage(argc,argv); exit(1); }

  while ((cla=getopt(argc,argv,"mvr:")) != -1)
    switch(cla) {
      case 'm':
        META_ONLY = 1;
	printf("Using meta only option\n");
	break;
      case 'r':
	strcpy(roifile,optarg);
	SEPARATE_ROI_FILE = 1;
	break;
      case 'v':
        USE_TLES = 0;
	break;
      case '?':
        printf("Unknown option %s\n",optarg);
	return(1);
      default:
        give_usage(argc,argv);
	exit(1);
    } 

  strcpy(basefile,argv[optind]);
  strcpy(infile,basefile);
>>>>>>> 74367d80
  strcat(infile,".slc");
  strcpy(outfile,basefile);
  strcat(outfile,".img");
<<<<<<< HEAD

  strcpy(roifile,argv[1]);
  strcat(roifile,".roi.in");
  strcpy(hdrfile,argv[1]);
=======
  strcpy(hdrfile,basefile);
>>>>>>> 74367d80
  strcat(hdrfile,".hdr");

  /* if no separate roi.in file is specified, use the main name */
  if (SEPARATE_ROI_FILE == 0) {
    strcpy(roifile,basefile);
    strcat(roifile,".roi.in");
  }

  /* Read parameters from the ROI.in file */
  read_roi_infile(roifile);
  nl = npatches * patch_size;
  
  /* Read the start time for this image from the hdr file */
  read_hdrfile(hdrfile);
  
<<<<<<< HEAD
  /* Open the input slc file and output img file*/

  if (!meta_only) {
    fpin = fopen(infile,"rb");
    if (fpin==NULL) {printf("ERROR: Unable to open input file %s\n",infile); exit(1);}
    fpout = fopen(outfile,"wb");
    if (fpout==NULL) {printf("ERROR: Unable to open output file %s\n",outfile); exit(1);}

    /* Take the complex looks from the slc file to create the img file */
    printf("Taking complex looks from file %s to create %s\n",infile,outfile);
    for (line=0; line < nl; line+=LD) {
      if (line%2560==0) printf("\t%i\n",line);
      fread(ibuff,sizeof(float),CPX_PIX*2*LD,fpin);

      /* take looks down */
      for (j=0; j<ns; j++) {
        b[j] = 0;
        for (i=0; i<LD; i++)
          b[j] = b[j] + (ibuff[(2*j)+(i*CPX_PIX*2)]*ibuff[2*j+(i*CPX_PIX*2)]) 
                      + (ibuff[(2*j+1)+(i*CPX_PIX*2)]*ibuff[(2*j+1)+(i*CPX_PIX*2)]);    
      }
    
      /* take looks across */ 
      for (j=0; j<CPX_PIX/LA; j++) {
        c[j] = 0;
        for (k=0;k<LA;k++)
          c[j] = c[j] + b[j*LA+k];
        c[j] = sqrt(c[j]);
      }
      byteswap(c,CPX_PIX/LA);
      fwrite(c,sizeof(float),CPX_PIX/LA,fpout);
    }

    fclose(fpin);
    fclose(fpout);
  }

  printf("Propagating state vectors to requested time...\n");
  create_input_tle_file(s_date,s_time,"tle1.txt");
  propagate_state_vector("tle1.txt"); 
  printf("\n\nConverting state vectors from ECI to ECEF\n");
  fix_state_vectors(s_date.year,s_date.jd,s_time.hour,s_time.min,s_time.sec);

  printf("Reading first state vector\n");
  FILE *fpvec = fopen("fixed_state_vector.txt","r");
  if (fscanf(fpvec,"%lf %lf %lf %lf %lf %lf %lf\n",&t,&x,&y,&z,&xdot,&ydot,&zdot)!=7) 
    { printf("ERROR: Unable to find state vector in fixed_state_vector.txt file\n"); exit(1); }
=======
if (USE_TLES == 1) {
    /* get the correct state vector */
    printf("Propagating state vectors to requested time...\n");
    create_input_tle_file(s_date,s_time,"tle1.txt");
    propagate_state_vector("tle1.txt"); 
    printf("\n\nConverting state vectors from ECI to ECEF\n");
    fix_state_vectors(s_date.year,s_date.jd,s_time.hour,s_time.min,s_time.sec);
    remove("tle1.txt");
    remove("propagated_state_vector.txt");

    printf("Reading first state vector\n");
    FILE *fpvec = fopen("fixed_state_vector.txt","r");
    if (fscanf(fpvec,"%lf %lf %lf %lf %lf %lf %lf\n",&t,&x,&y,&z,&xdot,&ydot,&zdot)!=7) 
      { printf("ERROR: Unable to find state vector in fixed_state_vector.txt file\n"); exit(1); }
    fclose(fpvec);
    remove("fixed_state_vector.txt");

} else {

  int cnt;
  int year, month, day, hour, min;
  double sec, thisSec;
  FILE *fpvec, *fpo;
  char tmp[256];
  
  sprintf(tmp,"/home/talogan/Seasat_State_Vectors/%3i.ebf",start_date);
  fpvec = fopen(tmp,"r");
  if (fpvec == NULL) {printf("Unable to open state vector file for day %i\n",start_date); exit(1); }

  cnt = fscanf(fpvec,"%i %i %i %i %i %lf %lf %lf %lf %lf %lf %lf",&year,&month,&day,&hour,&min,&sec,&x,&y,&z,&xdot,&ydot,&zdot);
  thisSec = (double) ((hour*60+min)*60)+sec;

  /* seek to the correct second of the day for the START of this file 
   -----------------------------------------------------------------*/
  while (cnt == 12 && start_sec > (thisSec+1.0)) {
      cnt = fscanf(fpvec,"%i %i %i %i %i %lf %lf %lf %lf %lf %lf %lf",&year,&month,&day,&hour,&min,&sec,&x,&y,&z,&xdot,&ydot,&zdot);
      thisSec = (double) ((hour*60+min)*60)+sec;
  }
  printf("Found closest second %lf\n",thisSec);
  
  /* need to create a state vector file the start of this image
   ------------------------------------------------------------*/
  stateVector vec, last_vec;
  
  last_vec.pos.x = x;
  last_vec.pos.y = y;
  last_vec.pos.z = z;
  last_vec.vel.x = xdot;
  last_vec.vel.y = ydot;
  last_vec.vel.z = zdot;
  
  vec = propagate(last_vec,thisSec,start_sec);

  x = vec.pos.x;
  y = vec.pos.y;
  z = vec.pos.z;
  xdot = vec.vel.x;
  ydot = vec.vel.y;
  zdot = vec.vel.z;
  
}

>>>>>>> 74367d80
  if (zdot > 0.0) dir = 'A'; else dir = 'D';

  /* set up output image parameters */
  olines = nl / LD;
  osamps = ns / LA;

  if (META_ONLY==0) { 
    obuff = (float **) malloc (sizeof(float *)*olines);
    for (i=0; i<olines; i++) obuff[i] = (float *) malloc (sizeof(float)*osamps);
  
    /* Open the input slc file and output img file*/
    fpin = fopen(infile,"rb");
    if (fpin==NULL) {printf("ERROR: Unable to open input file %s\n",infile); exit(1);}
    fpout = fopen(outfile,"wb");

    /* Take the complex looks from the slc file to create the img file */
    printf("Taking complex looks from file %s to create %s\n",infile,outfile);
    oline = 0;
    for (line=0; line < nl; line+=LD) {
      if (line%2560==0) printf("\t%i\n",line);
      fread(ibuff,sizeof(float),ns*2*LD,fpin);

      /* take looks down */
      for (j=0; j<ns; j++) {
        b[j] = 0;
        for (i=0; i<LD; i++)
          b[j] = b[j] + (ibuff[(2*j)+(i*ns*2)]*ibuff[2*j+(i*ns*2)]) 
  		      + (ibuff[(2*j+1)+(i*ns*2)]*ibuff[(2*j+1)+(i*ns*2)]);    
      }
    
      /* take looks across */
      for (j=0; j<ns/LA; j++) {
        c[j] = 0;
        for (k=0;k<LA;k++)
          c[j] = c[j] + b[j*LA+k];
        c[j] = sqrt(c[j]);
      }
      byteswap(c,ns/LA);
      for (j=0; j<osamps; j++) obuff[oline][j] = c[j];
      oline++;
    }

    /* if image is ascending, write out in reverse order */
    if (dir=='A') { for (j=0; j<olines; j++) fwrite(obuff[olines-j-1],sizeof(float),osamps,fpout); }
    else { for (j=0; j<olines; j++) fwrite(obuff[j],sizeof(float),osamps,fpout); }
 
 
    fclose(fpout);
    fclose(fpin);
    free(obuff);
    
  }  /* END IF META_ONLY */   

  /* Create the meta file */
  printf("Initializing the meta structure\n");
  meta = raw_init();

  /* Propagate the state vectors */  
  printf("Creating state vectors\n");
  stateVector stVec;/*Source state vector*/

  stVec.pos.x = x;
  stVec.pos.y = y;
  stVec.pos.z = z;
  stVec.vel.x = xdot;
  stVec.vel.y = ydot;
  stVec.vel.z = zdot;

  date_jd2ymd(&s_date,&date);

  meta->state_vectors = meta_state_vectors_init(1);
  meta->state_vectors->vecs[0].vec = stVec;
  meta->state_vectors->year = date.year;
  meta->state_vectors->julDay = s_date.jd;
  meta->state_vectors->second = date_hms2sec(&s_time);
  meta->state_vectors->vecs[0].time = 0;
  int num_vecs = 2 + (int)(nl*PRI)/30.0;
  propagate_state(meta, num_vecs+1, (nl*PRI)/num_vecs);

  printf("Calculating scene geometry parameters\n");

  double RE = r_awgs84;
  double RP = r_awgs84 * sqrt(1-r_e2wgs84);
  
  double imgSec=date2sec(&s_date,&s_time);					// time at start of image
  int num = meta->state_vectors->num / 2;					// closest state vector to center of image
  double sourceSec = imgSec+meta->state_vectors->vecs[num].time;		// time at closest state vector
  double destSec = imgSec+meta->state_vectors->vecs[meta->state_vectors->num-1].time/2;	// time at center of image

  printf("Finding center state vector\n");
  stateVector midVec = propagate(meta->state_vectors->vecs[num].vec,sourceSec,destSec);	// state vector at middle time of image
      
  x = midVec.pos.x;
  y = midVec.pos.y;
  z = midVec.pos.z;
  xdot = midVec.vel.x;
  ydot = midVec.vel.y;
  zdot = midVec.vel.z;
  
  double geocentric_lat_nadir = asin(z / sqrt (x*x+y*y+z*z));
  double lon_nadir = atan2(x,y)*180/M_PI;
  double RE_nadir = (RE * RP) / sqrt((RP*cos(geocentric_lat_nadir)*RP*cos(geocentric_lat_nadir)) +
  				     (RE*sin(geocentric_lat_nadir)*RE*sin(geocentric_lat_nadir)));
  double Rsc = sqrt(x*x+y*y+z*z);
  double geodetic_lat_nadir = atan(tan(geocentric_lat_nadir)/(1-r_e2wgs84));
  double lat_nadir = geodetic_lat_nadir*180/M_PI;
  double gamma = geodetic_lat_nadir - geocentric_lat_nadir;
    
  printf("Filling in meta->general parameters\n");
  
  strcpy(meta->general->basename,basefile);
  strcpy(meta->general->sensor,"SEASAT");
  strcpy(meta->general->sensor_name,"SAR");
  strcpy(meta->general->mode,"STD");
  strcpy(meta->general->processor,"ROI301");
  meta->general->data_type = REAL32;
  meta->general->image_data_type = AMPLITUDE_IMAGE;
  meta->general->radiometry = r_AMP;
  sprintf(meta->general->acquisition_date, "%02d-%s-%4d %02d:%02d:%02.0f",
          date.day, mon[date.month], date.year, s_time.hour, s_time.min, s_time.sec);
  meta->general->orbit = time2rev(s_date,s_time);
  meta->general->orbit_direction = dir;
//  meta->general->frame = ????
  meta->general->band_count = 1;
  strcpy(meta->general->bands,"HH");
  meta->general->line_count = nl/LD;
  meta->general->sample_count = ns/LA;
  meta->general->start_line = 0; 
  meta->general->start_sample = 0;
  meta->general->line_scaling = 1;
  meta->general->sample_scaling = 1;
  meta->general->x_pixel_size = (C / (2.0 * fs)) * LA;
  
  double orbit_vel = sqrt(9.81*RE_nadir*RE_nadir / Rsc);
  double swath_vel = orbit_vel * RE_nadir / Rsc;
  
  meta->general->y_pixel_size = (swath_vel * PRI) * LD;    // TAL - Check the sc_vel...
  
  meta->general->re_major = r_awgs84;
  meta->general->re_minor = r_awgs84 * sqrt(1-r_e2wgs84);
  
//  meta->general->bit_error_rate = ???
//  meta->general->missing_lines = ???  
//  meta->general->no_data = ???

      
  /*Need a SAR block*/
  
  printf("Creating the meta->sar block\n");
  if (!meta->sar) meta->sar = meta_sar_init();

  meta->sar->image_type = 'S';
  meta->sar->look_direction = 'R';
  meta->sar->azimuth_look_count = LD;
  meta->sar->range_look_count = LA;
  meta->sar->deskewed = 0;
  meta->sar->original_line_count = nl;
  meta->sar->original_sample_count = ns;
  meta->sar->line_increment = 1;
  meta->sar->sample_increment = 1;
  meta->sar->range_time_per_pixel = 1/(2*fs);
  
  // Should be this, right???    meta->sar->azimuth_time_per_pixel = PRI;
  // Second try is this one	 meta->sar->azimuth_time_per_pixel = (destSec - imgSec) / (meta->sar->original_line_count/2);
  
  meta->sar->azimuth_time_per_pixel = meta->general->y_pixel_size / swath_vel;
  if (dir=='A') meta->sar->azimuth_time_per_pixel *= -1;
  
//  meta->sar->slant_shift = -1080;			// emperical value from a single delta scene
//  meta->sar->time_shift = 0.18;			// emperical value from a single delta scene

  meta->sar->slant_shift = 0.0;
  
  if (meta->general->orbit_direction == 'D')
    meta->sar->time_shift = 0.0;
  else if (meta->general->orbit_direction == 'A')
    meta->sar->time_shift = fabs(meta->general->line_count *
         meta->sar->azimuth_time_per_pixel);

  meta->sar->slant_range_first_pixel = srf;
  meta->sar->wavelength = wavelength;
  meta->sar->prf = prf;
  meta->sar->earth_radius = meta_get_earth_radius(meta,	meta->general->line_count/2.0, meta->general->sample_count/2.0);
  meta->sar->satellite_height = Rsc;
  meta->sar->range_doppler_coefficients[0] = dop1*prf;
  meta->sar->range_doppler_coefficients[1] = dop2*prf;
  meta->sar->range_doppler_coefficients[2] = dop3*prf;
  meta->sar->azimuth_doppler_coefficients[0] = dop1*prf;
  meta->sar->azimuth_doppler_coefficients[1] = 0;
  meta->sar->azimuth_doppler_coefficients[2] = 0;
  
///  meta->sar->azimuth_processing_bandwidth = ????
  
  meta->sar->chirp_rate = chirp_slope;
  meta->sar->pulse_duration = pulse_duration;
  meta->sar->range_sampling_rate = fs;
  strcpy(meta->sar->polarization,"HH");
  meta->sar->multilook = 1;
  meta->sar->pitch = 0;
  meta->sar->roll = 0;
  meta->sar->yaw = 0;
///  meta->sar->incid_a[0-5] = ???

  printf("Creating the meta->location block\n");
  if (!meta->location) meta->location = meta_location_init();
  meta_get_corner_coords(meta);
  meta_get_latLon(meta,meta->general->line_count/2,meta->general->sample_count/2,0,
  		  &meta->general->center_latitude, &meta->general->center_longitude);

  printf("Writing out the meta file\n");
  meta_write(meta, basefile);

  if (META_ONLY == 0) {
    char grfilename[256];
    strcpy(grfilename,basefile);
    strcat(grfilename,"G12");
    float grPixSiz = 12.5;
    sr2gr_pixsiz(basefile, grfilename, grPixSiz);
  }

  exit(0);
}
    
    
int read_roi_infile(char *infile)
{
  FILE *fp = fopen(infile,"r");
  
  if (fp==NULL) {printf("ERROR: can't open %s ROI input file\n",infile); return(1); }
  
  char ctmp[256];
  int  itmp;
  double dtmp;
  int  i;
  						// DESCRIPTION							VALUE
  						// ----------------------------------------------------------	-----------------------------------------------
  get_string_val(fp,ctmp);			// First input data file					<infile>.dat				               
  get_string_val(fp,ctmp);			// Second input data file  				        /dev/null
  get_string_val(fp,datfilename);		// Output data file						<infile>.slc
  get_string_val(fp,ctmp);			// Output amplitudes file					/dev/null
  get_string_val(fp,ctmp);			// 8lk output file						8lk
  get_int_val(fp,&itmp);	 		// debug flag							0
  get_int_val(fp,&itmp);			// How many input bytes per line files 1 and 2		   	13680 13680
  get_int_val(fp,&itmp);			// How many good bytes per line, including header		13680 13680
  get_int_val(fp,&start_line); 	   		// First line to read  (start at 0)  				1
  get_int_val(fp,&npatches);			// Enter # of range input patches				{Get nl from hdr values; patches = nl/11600}
  get_int_val(fp,&itmp); 			// First sample pair to use (start at zero)			0
  get_int_val(fp,&itmp);			// Azimuth Patch Size (Power of 2)				16384
  get_int_val(fp,&patch_size);			// Number of valid points in azimuth				11600
  get_string_val(fp,ctmp);			// Deskew the image						n
  get_int_val(fp,&ncaltones);				

  printf("Reading %i caltone values\n",ncaltones);

  for (i=0;i<ncaltones;i++) 
      get_double_val(fp,&dtmp);			// Caltone % of sample rate					0.25 0.25701904296875
  get_2int_vals(fp,&itmp,&ns);			// Start range bin, number of range bins to process		1 6840
  get_int_val(fp,&itmp);			// Delta azimuth, range pixels for second file  		0 0
  get_3double_vals(fp,&dop1,&dop2,&dop3);	// Image 1 Doppler centroid quad coefs (Hz/prf) 		{calculated from dop_est - 3 parameters}
  get_double_val(fp,&dtmp);			// Image 2 Doppler centroid quad coefs (Hz/prf) 		{copy above 3 values}
  get_int_val(fp,&itmp);			// 1 = use file 1 doppler, 2 = file 2, 3 = avg  		1
  get_double_val(fp,&earth_rad);		// Earth Radius (m)						{calculated from get_peg_info}
  get_double_val(fp,&sc_vel);			// Body Fixed S/C velocities 1,2 (m/s)  			{calculate from EBEF state vector - 2 parameters}
  get_double_val(fp,&sc_height);		// Spacecraft height 1,2 (m)					{calculated from get_peg_info - 2 parameters}
  get_double_val(fp,&dtmp);			// Planet GM							0
  get_double_val(fp,&dtmp);			// Left, Right or Unknown Pointing				Right
  get_double_val(fp,&dtmp);			// SCH Velocity Vector 1					{calculated from get_peg_info - 3 parameters}
  get_double_val(fp,&dtmp);			// SCH Velocity Vector 2					{copy above 3 values}
  get_double_val(fp,&dtmp);			// SCH Acceleration Vector 1					{calculated from get_pef_info - 3 parameters}
  get_double_val(fp,&dtmp);			// SCH Acceleration Vector 2					{copy above 3 values}
  get_double_val(fp,&srf);			// Range of first sample in raw data file 1,2 (m)		{calculate from the hdr infomation - 2 values}
  get_double_val(fp,&prf);			// PRF 1,2 (pps)						{calculate from the hdr information - 2 values}
  get_double_val(fp,&dtmp);			// i/q means, i1,q1, i2,q2					15.5 15.5 15.5 15.5
  get_string_val(fp,ctmp);			// Flip i/q (y/n)						s
  get_double_val(fp,&dtmp);			// Desired azimuth resolution (m)				5  (what should this be???)
  get_double_val(fp,&dtmp);			// Number of azimuth looks					4  (what should this be???)
  get_double_val(fp,&fs);			// Range sampling rate (Hz)					22765000
  get_double_val(fp,&chirp_slope);		// Chirp Slope (Hz/s)						5.62130178e11
  get_double_val(fp,&pulse_duration);		// Pulse Duration (s)						33.8e-6
  get_int_val(fp,&itmp);			// Chirp extension points					0
  get_string_val(fp,ctmp);			// Secondary range migration correction (y/n)			n
  get_double_val(fp,&wavelength);		// Radar Wavelength (m) 					0.235
  get_int_val(fp,&itmp);			// Range Spectral Weighting (1.=none, 0.54=Hamming)		1.0
  get_double_val(fp,&dtmp);			// Fraction of range bandwidth to remove			0 0
  get_double_val(fp,&dtmp);			// linear resampling coefs:  sloper, intr, slopea, inta 	0 0 0 0
  get_double_val(fp,&dtmp);			// linear resampling deltas: dsloper, dintr, dslopea, dinta	0 0 0 0
  get_string_val(fp,ctmp);			// AGC file							/dev/null
  get_string_val(fp,dwpfilename);		// DWP file							/dev/null or DWP file

  printf("start_line %i\n",start_line);
  printf("npatches %i\n",npatches);
  printf("patch_size %i\n",patch_size);
  printf("num samples %i\n",ns);
 
  return(0);
}

    
int read_hdrfile(char *infile)
{
  SEASAT_header_ext *hdr;
  FILE *fp = fopen(infile,"r");
  
  int val, i;
  double dtmp, t, t1;
  
  if (fp==NULL) {printf("ERROR: can't open %s header file\n",infile); return(1); }
  hdr = (SEASAT_header_ext *) malloc(sizeof(SEASAT_header_ext));

  for (i=0; i<start_line; i++) {
    val = get_values(fp, hdr);
    if (val!=20) {printf("ERROR: unable to read to specified start line in header file\n"); exit(1);}
  }

  // time_offset = hdr->clock_drift / 1000.0 ;
  time_offset = 0.0;

  start_year = 1970 + hdr->lsd_year;
  start_date = hdr->day_of_year;
  start_sec  = (double) hdr->msec / 1000.0; //  + time_offset;
  
  printf("Found start time: %i %i %lf\n",start_year, start_date, start_sec);

  s_date.year = 1970 + hdr->lsd_year;
  s_date.jd   = hdr->day_of_year;
  dtmp = (double) hdr->msec / 1000.0 + time_offset;
  date_sec2hms(dtmp,&s_time);
}

int get_values(FILE *fp,SEASAT_header_ext *s)
{
  int val;
  if (s==NULL) {printf("empty pointer passed to get_values\n"); exit(1);}
  val = fscanf(fp,"%i %li %i %i %i %li %i %i %i %i %i %i %i %i %i %i %i %i %i %i\n",
    &(s->major_cnt),&(s->major_sync_loc),&(s->station_code),&(s->lsd_year),
    &(s->day_of_year),&(s->msec),&(s->clock_drift),&(s->no_scan_indicator_bit),
    &(s->bits_per_sample),&(s->mfr_lock_bit),&(s->prf_rate_code),&(s->delay),
    &(s->scu_bit),&(s->sdf_bit),&(s->adc_bit),&(s->time_gate_bit),&(s->local_prf_bit),
    &(s->auto_prf_bit),&(s->prf_lock_bit),&(s->local_delay_bit));
  return(val);
}

void byteswap(void *buf,int len)
{
   unsigned char *bufptr = (unsigned char *) buf;
   unsigned char save1, save2;
   int i, cnt;

   for (i=0; i<len; i++)
    {
        cnt = i*sizeof(float);  
        save1 = bufptr[cnt];
        bufptr[cnt] = bufptr[cnt+3];
        bufptr[cnt+3] = save1;

        save2 = bufptr[cnt+1];
        bufptr[cnt+1] = bufptr[cnt+2];
        bufptr[cnt+2] = save2;
     }   
    return; 
}

int get_int_val(FILE *fp, int *num)
{
  char tmp[256];
  fgets(tmp,255,fp);
  // printf("read int %s: ",tmp);
  sscanf(tmp,"%i",num);
  // printf("got value %i\n",*num);
  return(1);
}

int get_2int_vals(FILE *fp,int *num1,int *num2)
{
  char tmp[256];
  fgets(tmp,255,fp);
  // printf("read 2 ints %s: ",tmp);
  sscanf(tmp,"%i %i",num1,num2);
  // printf("got values %i %i\n",*num1,*num2);
  return(1);
}

int get_double_val(FILE *fp, double *num)
{
  char tmp[256];
  fgets(tmp,255,fp);
  // printf("read double %s: ",tmp);
  sscanf(tmp,"%lf",num);
  // printf("got value %lf\n",*num);
  return(1);
}

int get_3double_vals(FILE *fp, double *num1, double *num2, double *num3)
{
  char tmp[256];
  fgets(tmp,255,fp);
  // printf("read 3 doubles %s: ",tmp);
  sscanf(tmp,"%lf %lf %lf",num1,num2,num3);
  // printf("got values %lf %lf %lf\n",*num1,*num2,*num3);
  return(1);
}

int get_string_val(FILE *fp, char *str)
{
  char tmp[256];
  fgets(tmp,255,fp);
  sscanf(tmp,"%s",str);
  // printf("read string %s\n",str);
  return(1);
}

void give_usage(int argc, char *argv[])
{
    printf("Usage: %s [-m][-r roi.in_file][-v] <base_file_name>\n",argv[0]);
    printf("\tbase_file_name\tinput ROI slc file; output ASF .img and .ddr\n");
    printf("\t-m            \tmeta only option - only create meta file\n");
    printf("\t-r roi.in_file\toptional roi.in file name\n");
    printf("\t-v            \tUse state vectors instead of TLEs\n");
    exit(1);
}


<|MERGE_RESOLUTION|>--- conflicted
+++ resolved
@@ -113,10 +113,7 @@
 
 main(int argc, char *argv[]) 
 {
-  int meta_only = extract_flag_options(&argc, &argv, "-meta_only", "--meta_only",
-                                       "-meta-only", "--meta-only", "-m", NULL);
-
-  FILE *fpin=NULL, *fpout=NULL;
+  FILE *fpin, *fpout;
   
   float ibuff[CPX_PIX*2*LD];
   float **obuff;
@@ -128,12 +125,7 @@
   int olines, osamps;
   int oline, osamp;
   double t;
-<<<<<<< HEAD
-  char infile[256], outfile[256];
-  char roifile[256], hdrfile[256];
-=======
   char basefile[256], infile[256], outfile[256], roifile[256], hdrfile[256];
->>>>>>> 74367d80
   
   ymd_date date;
   hms_time time;
@@ -145,16 +137,6 @@
   char	 dir;			// orbit direction - A or D
   double x, y, z;		// state vector positions at start of segment
   double xdot, ydot, zdot;	// state vector veloctiy at start of segment
-<<<<<<< HEAD
-
-  if (argc!=2) {
-    printf("Usage: %s <base_file_name>\n",argv[0]);
-    printf("\base_file_name\tinput ROI slc file; output ASF .img and .ddr\n");
-    exit(1);
-  }
- 
-  strcpy(infile,argv[1]);
-=======
   int    META_ONLY = 0;		// only create meta file, no img file
   int	 SEPARATE_ROI_FILE = 0; // CLA roi file given?
   int    USE_TLES = 1;		// TLE/state vector switch
@@ -184,18 +166,10 @@
 
   strcpy(basefile,argv[optind]);
   strcpy(infile,basefile);
->>>>>>> 74367d80
   strcat(infile,".slc");
   strcpy(outfile,basefile);
   strcat(outfile,".img");
-<<<<<<< HEAD
-
-  strcpy(roifile,argv[1]);
-  strcat(roifile,".roi.in");
-  strcpy(hdrfile,argv[1]);
-=======
   strcpy(hdrfile,basefile);
->>>>>>> 74367d80
   strcat(hdrfile,".hdr");
 
   /* if no separate roi.in file is specified, use the main name */
@@ -211,55 +185,6 @@
   /* Read the start time for this image from the hdr file */
   read_hdrfile(hdrfile);
   
-<<<<<<< HEAD
-  /* Open the input slc file and output img file*/
-
-  if (!meta_only) {
-    fpin = fopen(infile,"rb");
-    if (fpin==NULL) {printf("ERROR: Unable to open input file %s\n",infile); exit(1);}
-    fpout = fopen(outfile,"wb");
-    if (fpout==NULL) {printf("ERROR: Unable to open output file %s\n",outfile); exit(1);}
-
-    /* Take the complex looks from the slc file to create the img file */
-    printf("Taking complex looks from file %s to create %s\n",infile,outfile);
-    for (line=0; line < nl; line+=LD) {
-      if (line%2560==0) printf("\t%i\n",line);
-      fread(ibuff,sizeof(float),CPX_PIX*2*LD,fpin);
-
-      /* take looks down */
-      for (j=0; j<ns; j++) {
-        b[j] = 0;
-        for (i=0; i<LD; i++)
-          b[j] = b[j] + (ibuff[(2*j)+(i*CPX_PIX*2)]*ibuff[2*j+(i*CPX_PIX*2)]) 
-                      + (ibuff[(2*j+1)+(i*CPX_PIX*2)]*ibuff[(2*j+1)+(i*CPX_PIX*2)]);    
-      }
-    
-      /* take looks across */ 
-      for (j=0; j<CPX_PIX/LA; j++) {
-        c[j] = 0;
-        for (k=0;k<LA;k++)
-          c[j] = c[j] + b[j*LA+k];
-        c[j] = sqrt(c[j]);
-      }
-      byteswap(c,CPX_PIX/LA);
-      fwrite(c,sizeof(float),CPX_PIX/LA,fpout);
-    }
-
-    fclose(fpin);
-    fclose(fpout);
-  }
-
-  printf("Propagating state vectors to requested time...\n");
-  create_input_tle_file(s_date,s_time,"tle1.txt");
-  propagate_state_vector("tle1.txt"); 
-  printf("\n\nConverting state vectors from ECI to ECEF\n");
-  fix_state_vectors(s_date.year,s_date.jd,s_time.hour,s_time.min,s_time.sec);
-
-  printf("Reading first state vector\n");
-  FILE *fpvec = fopen("fixed_state_vector.txt","r");
-  if (fscanf(fpvec,"%lf %lf %lf %lf %lf %lf %lf\n",&t,&x,&y,&z,&xdot,&ydot,&zdot)!=7) 
-    { printf("ERROR: Unable to find state vector in fixed_state_vector.txt file\n"); exit(1); }
-=======
 if (USE_TLES == 1) {
     /* get the correct state vector */
     printf("Propagating state vectors to requested time...\n");
@@ -322,7 +247,6 @@
   
 }
 
->>>>>>> 74367d80
   if (zdot > 0.0) dir = 'A'; else dir = 'D';
 
   /* set up output image parameters */
