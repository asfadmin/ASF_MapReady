/******************************************************************************
*                                                                             *
* Copyright (c) 2004, Geophysical Institute, University of Alaska Fairbanks   *
* All rights reserved.                                                        *
*                                                                             *
* Redistribution and use in source and binary forms, with or without          *
* modification, are permitted provided that the following conditions are met: *
*                                                                             *
*    * Redistributions of source code must retain the above copyright notice, *
*      this list of conditions and the following disclaimer.                  *
*    * Redistributions in binary form must reproduce the above copyright      *
*      notice, this list of conditions and the following disclaimer in the    *
*      documentation and/or other materials provided with the distribution.   *
*    * Neither the name of the Geophysical Institute nor the names of its     *
*      contributors may be used to endorse or promote products derived from   *
*      this software without specific prior written permission.               *
*                                                                             *
* THIS SOFTWARE IS PROVIDED BY THE COPYRIGHT HOLDERS AND CONTRIBUTORS "AS IS" *
* AND ANY EXPRESS OR IMPLIED WARRANTIES, INCLUDING, BUT NOT LIMITED TO, THE   *
* IMPLIED WARRANTIES OF MERCHANTABILITY AND FITNESS FOR A PARTICULAR PURPOSE  *
* ARE DISCLAIMED. IN NO EVENT SHALL THE COPYRIGHT OWNER OR CONTRIBUTORS BE    *
* LIABLE FOR ANY DIRECT, INDIRECT, INCIDENTAL, SPECIAL, EXEMPLARY, OR         *
* CONSEQUENTIAL DAMAGES (INCLUDING, BUT NOT LIMITED TO, PROCUREMENT OF        *
* SUBSTITUTE GOODS OR SERVICES; LOSS OF USE, DATA, OR PROFITS; OR BUSINESS    *
* INTERRUPTION) HOWEVER CAUSED AND ON ANY THEORY OF LIABILITY, WHETHER IN     *
* CONTRACT, STRICT LIABILITY, OR TORT (INCLUDING NEGLIGENCE OR OTHERWISE)     *
* ARISING IN ANY WAY OUT OF THE USE OF THIS SOFTWARE, EVEN IF ADVISED OF THE  *
* POSSIBILITY OF SUCH DAMAGE.                                                 *
*                                                                             *
*       For more information contact us at:                                   *
*                                                                             *
*       Alaska Satellite Facility                                             *
*       Geophysical Institute                   http://www.asf.alaska.edu     *
*       University of Alaska Fairbanks          uso@asf.alaska.edu            *
*       P.O. Box 757320                                                       *
*       Fairbanks, AK 99775-7320                                              *
*                                                                             *
******************************************************************************/

#include "asf.h"
#include "asf_nan.h"
#include "asf_endian.h"
#include "asf_import.h"
#include "asf_meta.h"
#include "asf_raster.h"
#include "asf_license.h"
#include "dateUtil.h"
#include "time.h"
#include <string.h>
#include <hdf5.h>

#define ASF_NAME_STRING "write_hdf5_xml"
#define VERSION 1.0

typedef struct {
	char *granule;
	char *master_meta_file;
	char *slave_meta_file;
	char *master_metadata;
	char *slave_metadata;
	char *doppler;
	char *processing_log;
	char *baseline;
	char *wrapped_interferogram;
	char *unwrapped_interferogram;
	char *correlation;
	char *browse_overview;
	char *browse_amplitude;
	char *browse_wrapped_interferogram;
	char *browse_unwrapped_interferogram;
	char *browse_correlation;
	char *kml_overlay;
	char *incidence_angle;
	char *layover_shadow_mask;
	char *layover_shadow_stats;
	char *dem_file;
	char *dem_metadata;
	char *original_dem;
	char *dem_url;
	char *troposphere;
	char *troposphere_url;
  double master_faraday_rotation;
	double slave_faraday_rotation;
	char *metadata;
	char *input_HH_file;
	char *input_HV_file;
	char *input_VH_file;
	char *input_VV_file;
	char *rtc_HH_metadata;
	char *rtc_HV_metadata;
	char *rtc_VH_metadata;
	char *rtc_VV_metadata;
	char *rtc_HH_file;
	char *rtc_HV_file;
	char *rtc_VH_file;
	char *rtc_VV_file;
	char *rtc_log;
	char *main_log;
	char *mk_geo_radcal_2_log;
	char *coreg_check_log;
	char *mli_par_file;
	char *gamma_version;
	char *dem_source;
} params_t;

void usage(char *name)
{
  printf("\n"
	 "USAGE:\n"
	 "   %s [ -log <logFile> ] <parameter_list> <xml_name>\n", name);
  printf("\n"
	 "REQUIRED ARGUMENTS:\n"
	 "   parameter_list  List of parameters.\n"
	 "   xml_name        Base name of the XML file.\n");
  printf("\n"
	 "DESCRIPTION:\n"
	 "   %s converts a file list to an .xml file for HDF5 exporting.\n",
	 name);
  printf("\n"
	 "Version %.2f, ASF SAR Tools\n"
	 "\n",VERSION);
  exit(EXIT_FAILURE);
}

int strmatches(const char *key, ...)
{
    va_list ap;
    char *arg = NULL;
    int found = FALSE;

    va_start(ap, key);
    do {
        arg = va_arg(ap, char *);
        if (arg) {
            if (strcmp(key, arg) == 0) {
                found = TRUE;
                break;
            }
        }
    } while (arg);

    return found;
}

static void meta2iso_date(meta_parameters *meta, 
	char *begin, char *center, char *end)
{
  julian_date julian;
  hms_time time;
  ymd_date date;
  double begin_time, center_time, end_time;

  julian.year = meta->state_vectors->year;
  julian.jd = meta->state_vectors->julDay;
	date_jd2ymd(&julian, &date);
  begin_time = meta_get_time(meta, 0.0, 0.0);
  begin_time += meta->state_vectors->second;
  begin_time -= meta->state_vectors->vecs[0].time;
  date_sec2hms(begin_time, &time);
  sprintf(begin, "%4d-%02d-%02dT%02d:%02d:%09.6lfZ", 
    date.year, date.month, date.day, time.hour, time.min, time.sec);
  center_time = meta_get_time(meta, meta->general->line_count/2, 0.0);
  center_time += meta->state_vectors->second;
  center_time -= meta->state_vectors->vecs[0].time;
  date_sec2hms(center_time, &time);
  sprintf(center, "%4d-%02d-%02dT%02d:%02d:%09.6lfZ", 
    date.year, date.month, date.day, time.hour, time.min, time.sec);
  end_time = meta_get_time(meta, meta->general->line_count, 0.0);
  end_time += meta->state_vectors->second;
  end_time -= meta->state_vectors->vecs[0].time;
  date_sec2hms(end_time, &time);
  sprintf(end, "%4d-%02d-%02dT%02d:%02d:%09.6lfZ", 
    date.year, date.month, date.day, time.hour, time.min, time.sec);
}

/*
static void line2iso_date(char *line, char *time)
{
  char buf[100];
#define subStr(start,len,dest) strncpy(buf,&line[start],len);buf[len]=0;sscanf(buf,"%d",dest);
	int year, month, day, hour, min, sec; 
	subStr(0,2,&month);
	subStr(3,2,&day);
	subStr(6,4,&year);
	subStr(11,2,&hour);
	subStr(14,2,&min);
	subStr(17,2,&sec);
	strncpy(buf, &line[20], 2);
	if (strncmp_case(buf, "PM", 2) == 0)
		hour += 12;
	sprintf(time, "%4d-%02d-%02dT%02d:%02d:%02d.000000Z", 
		year, month, day, hour, min, sec);
}
*/

static void ymd_hms2iso_date(ymd_date *date, hms_time *time, char *isoStr)
{
  sprintf(isoStr, "%4d-%02d-%02dT%02d:%02d:%09.6lfZ", 
  	date->year, date->month, date->day, time->hour, time->min, time->sec);
}

static char *xml_encode(char *xml_str)
{
  static char buf[1024];
  strcpy(buf, "");

  if (xml_str)
  {
    char *a = asf_strReplace(xml_str, "&", "&amp;");
    char *b = asf_strReplace(a, "<", "&lt;");
    char *c = asf_strReplace(b, ">", "&gt;");
    char *d = asf_strReplace(c, "\"", "&quot;");
    char *e = asf_strReplace(d, "'", "&apos;");
    FREE(a); FREE(b); FREE(c); FREE(d);

    strcpy(buf, e);
    FREE(e);
  }

  return buf;
}

static void roi2iso_date(char *line, char *time)
{
  char buf[100];
#define subStr(start,len,dest) strncpy(buf,&line[start],len);buf[len]=0;sscanf(buf,"%d",dest);
	int year, month, day, hour, min, sec; 
	subStr(0,4,&year);
	subStr(4,2,&month);
	subStr(6,2,&day);
	subStr(9,2,&hour);
	subStr(11,2,&min);
	subStr(13,2,&sec);
	sprintf(time, "%4d-%02d-%02dT%02d:%02d:%02d.000000Z", 
		year, month, day, hour, min, sec);
}

static void gamma2iso_date(char *line, char *time)
{
  char mon[][5]=
    {"","JAN","FEB","MAR","APR","MAY","JUN","JUL","AUG","SEP","OCT","NOV","DEC"};
  char buf[100];
#define subStr(start,len,dest) strncpy(buf,&line[start],len);buf[len]=0;sscanf(buf,"%d",dest);
	int i, year, month, day, hour, min, sec; 
  for (i=0; i<13; i++) {
    strncpy(buf, &line[4], 3);
    buf[3] = 0;
    if (strcmp_case(buf, mon[i]) == 0)
      month = i;
  }
	subStr(8,2,&day);
	subStr(11,2,&hour);
	subStr(14,2,&min);
	subStr(17,2,&sec);
	subStr(20,4,&year);
	sprintf(time, "%4d-%02d-%02dT%02d:%02d:%02d.000000Z", 
		year, month, day, hour, min, sec);
}

params_t *params_init(char *type) {

	params_t *params = (params_t *) MALLOC(sizeof(params_t));
	if (strcmp_case(type, "InSAR") == 0) {
    params->granule = NULL;
    params->master_meta_file = NULL;
    params->slave_meta_file = NULL;
    params->master_metadata = NULL;
    params->slave_metadata = NULL;
    params->doppler = NULL;
    params->processing_log = NULL;
    params->baseline = NULL;
    params->wrapped_interferogram = NULL;
    params->unwrapped_interferogram = NULL;
    params->correlation = NULL;
    params->incidence_angle = NULL;
    params->dem_file = NULL;
    params->dem_url = NULL;
    params->troposphere = NULL;
    params->troposphere_url = NULL;
    params->browse_overview = NULL;
    params->browse_amplitude = NULL;
    params->browse_wrapped_interferogram = NULL;
    params->browse_unwrapped_interferogram = NULL;
    params->browse_correlation = NULL;
    params->master_faraday_rotation = MAGIC_UNSET_DOUBLE;
    params->slave_faraday_rotation = MAGIC_UNSET_DOUBLE;
	}
	else if (strcmp_case(type, "GAMMA RTC") == 0) {
	  params->granule = NULL;
    params->metadata = NULL;
    params->layover_shadow_mask = NULL;
    params->layover_shadow_stats = NULL;
    params->dem_file = NULL;
    params->dem_metadata = NULL;
    params->original_dem = NULL;
    params->input_HH_file = NULL;
    params->input_HV_file = NULL;
    params->input_VH_file = NULL;
    params->input_VV_file = NULL;
    params->rtc_HH_metadata = NULL;
    params->rtc_HV_metadata = NULL;
    params->rtc_VH_metadata = NULL;
    params->rtc_VV_metadata = NULL;
    params->rtc_HH_file = NULL;
    params->rtc_HV_file = NULL;
    params->rtc_VH_file = NULL;
    params->rtc_VV_file = NULL;
    params->rtc_log = NULL;
    params->mk_geo_radcal_2_log = NULL;
    params->coreg_check_log = NULL;
    params->mli_par_file = NULL;
    params->processing_log = NULL;
    params->main_log = NULL;
    params->browse_amplitude = NULL;
    params->kml_overlay = NULL;
    params->gamma_version = NULL;
    params->dem_source = NULL;
	}
	
	return params;
}

void params_free(params_t *params) {
<<<<<<< HEAD
	if (params->granule)
		FREE(params->granule);
	if (params->master_meta_file)
		FREE(params->master_meta_file);
	if (params->slave_meta_file)
		FREE(params->slave_meta_file);
	if (params->master_metadata)
		FREE(params->master_metadata);
	if (params->slave_metadata)
		FREE(params->slave_metadata);
	if (params->doppler)
		FREE(params->doppler);
	if (params->processing_log)
		FREE(params->processing_log);
	if (params->baseline)
		FREE(params->baseline);
	if (params->wrapped_interferogram)
		FREE(params->wrapped_interferogram);
	if (params->unwrapped_interferogram)
		FREE(params->unwrapped_interferogram);
	if (params->correlation)
		FREE(params->correlation);
	if (params->incidence_angle)
		FREE(params->incidence_angle);
	if (params->layover_shadow_mask)
	  FREE(params->layover_shadow_mask);
	if (params->layover_shadow_stats)
	  FREE(params->layover_shadow_stats);
	if (params->dem_file)
		FREE(params->dem_file);
	if (params->dem_metadata)
	  FREE(params->dem_metadata);
	if (params->original_dem)
	  FREE(params->original_dem);
	if (params->dem_url)
	  FREE(params->dem_url);
	if (params->troposphere)
		FREE(params->troposphere);
	if (params->troposphere_url)
	  FREE(params->troposphere_url);
	if (params->browse_overview)
	  FREE(params->browse_overview);
	if (params->browse_amplitude)
		FREE(params->browse_amplitude);
	if (params->browse_wrapped_interferogram)
		FREE(params->browse_wrapped_interferogram);
	if (params->browse_unwrapped_interferogram)
		FREE(params->browse_unwrapped_interferogram);
	if (params->browse_correlation)
		FREE(params->browse_correlation);
	if (params->kml_overlay)
	  FREE(params->kml_overlay);
	if (params->metadata)
	  FREE(params->metadata);
	if (params->input_HH_file)
	  FREE(params->input_HH_file);
	if (params->input_HV_file)
	  FREE(params->input_HV_file);
	if (params->input_VH_file)
	  FREE(params->input_VH_file);
	if (params->input_VV_file)
	  FREE(params->input_VV_file);
	if (params->rtc_HH_metadata)
	  FREE(params->rtc_HH_metadata);
	if (params->rtc_HV_metadata)
	  FREE(params->rtc_HV_metadata);
	if (params->rtc_VH_metadata)
	  FREE(params->rtc_VH_metadata);
	if (params->rtc_VV_metadata)
	  FREE(params->rtc_VV_metadata);
	if (params->rtc_HH_file)
	  FREE(params->rtc_HH_file);
	if (params->rtc_HV_file)
	  FREE(params->rtc_HV_file);
	if (params->rtc_VH_file)
	  FREE(params->rtc_VH_file);
	if (params->rtc_VV_file)
	  FREE(params->rtc_VV_file);
	if (params->rtc_log)
	  FREE(params->rtc_log);
	if (params->main_log)
	  FREE(params->main_log);
	if (params->gamma_version)
	  FREE(params->gamma_version);
	if (params->dem_source)
	  FREE(params->dem_source);
	FREE(params);
=======
  FREE(params->granule);
  FREE(params->master_meta_file);
  FREE(params->slave_meta_file);
  FREE(params->master_metadata);
  FREE(params->slave_metadata);
  FREE(params->doppler);
  FREE(params->processing_log);
  FREE(params->baseline);
  FREE(params->wrapped_interferogram);
  FREE(params->unwrapped_interferogram);
  FREE(params->correlation);
  FREE(params->incidence_angle);
  FREE(params->layover_shadow_mask);
  FREE(params->layover_shadow_stats);
  FREE(params->dem_file);
  FREE(params->dem_metadata);
  FREE(params->original_dem);
  FREE(params->dem_url);
  FREE(params->troposphere);
  FREE(params->troposphere_url);
  FREE(params->browse_amplitude);
  FREE(params->browse_wrapped_interferogram);
  FREE(params->browse_unwrapped_interferogram);
  FREE(params->browse_correlation);
  FREE(params->kml_overlay);
  FREE(params->metadata);
  FREE(params->input_HH_file);
  FREE(params->input_HV_file);
  FREE(params->input_VH_file);
  FREE(params->input_VV_file);
  FREE(params->rtc_HH_metadata);
  FREE(params->rtc_HV_metadata);
  FREE(params->rtc_VH_metadata);
  FREE(params->rtc_VV_metadata);
  FREE(params->rtc_HH_file);
  FREE(params->rtc_HV_file);
  FREE(params->rtc_VH_file);
  FREE(params->rtc_VV_file);
  FREE(params->rtc_log);
  FREE(params->mk_geo_radcal_2_log);
  FREE(params->coreg_check_log);
  FREE(params->mli_par_file);
  FREE(params->main_log);
  FREE(params->gamma_version);
  FREE(params->dem_source);
  FREE(params);
}

static int matches_key(const char *line, const char *key)
{
  return strncmp(line, key, strlen(key)) == 0;
>>>>>>> 284fb15a
}

void read_filenames(const char * file, params_t **params, char *type)
{
  int n = 512;
  char line[n], *p, value[n];
  params_t *list = NULL;
  sprintf(type, "%s", MAGIC_UNSET_STRING);
  FILE *fp = FOPEN(file, "rt");
  if (!fp)
    asfPrintError("Couldn't open file list: %s\n", file);
  fgets(line, n, fp);
  if (strncmp_case(line, "[InSAR]", 7) == 0) {
  	list = params_init("INSAR");
  	sprintf(type, "InSAR");
		while (NULL != fgets(line, n, fp)) {
			p = strchr(line, '=');
			sprintf(value, "%s", p+1);
			if (strncmp_case(line, "granule", 7) == 0) {
				list->granule = (char *) MALLOC(sizeof(char)*n);
				sprintf(list->granule, "%s", trim_spaces(value));
			}
			if (strncmp_case(line, "master meta file", 16) == 0) {
				list->master_meta_file = (char *) MALLOC(sizeof(char)*n);
				sprintf(list->master_meta_file, "%s", trim_spaces(value));
			}
			if (strncmp_case(line, "slave meta file", 15) == 0) {
				list->slave_meta_file = (char *) MALLOC(sizeof(char)*n);
				sprintf(list->slave_meta_file, "%s", trim_spaces(value));
			}
			if (strncmp_case(line, "master metadata", 15) == 0) {
				list->master_metadata = (char *) MALLOC(sizeof(char)*n);
				sprintf(list->master_metadata, "%s", trim_spaces(value));
			}
			if (strncmp_case(line, "slave metadata", 14) == 0) {
				list->slave_metadata = (char *) MALLOC(sizeof(char)*n);
				sprintf(list->slave_metadata, "%s", trim_spaces(value));
			}
			if (strncmp_case(line, "doppler", 7) == 0) {
				list->doppler = (char *) MALLOC(sizeof(char)*n);
				sprintf(list->doppler, "%s", trim_spaces(value));
			}
			if (strncmp_case(line, "processing log", 14) == 0) {
				list->processing_log = (char *) MALLOC(sizeof(char)*n);
				sprintf(list->processing_log, "%s", trim_spaces(value));
			}
			if (strncmp_case(line, "baseline", 8) == 0) {
				list->baseline = (char *) MALLOC(sizeof(char)*n);
				sprintf(list->baseline, "%s", trim_spaces(value));
			}
			if (strncmp_case(line, "wrapped interferogram", 21) == 0) {
				list->wrapped_interferogram = (char *) MALLOC(sizeof(char)*n);
				sprintf(list->wrapped_interferogram, "%s", trim_spaces(value));
			}
			if (strncmp_case(line, "unwrapped interferogram", 23) == 0) {
				list->unwrapped_interferogram = (char *) MALLOC(sizeof(char)*n);
				sprintf(list->unwrapped_interferogram, "%s", trim_spaces(value));
			}
			if (strncmp_case(line, "correlation", 11) == 0) {
				list->correlation = (char *) MALLOC(sizeof(char)*n);
				sprintf(list->correlation, "%s", trim_spaces(value));
			}
			if (strncmp_case(line, "incidence angle", 15) == 0) {
				list->incidence_angle = (char *) MALLOC(sizeof(char)*n);
				sprintf(list->incidence_angle, "%s", trim_spaces(value));
			}
			if (strncmp_case(line, "digital elevation model", 23) == 0) {
				list->dem_file = (char *) MALLOC(sizeof(char)*n);
				sprintf(list->dem_file, "%s", trim_spaces(value));
			}
			if (strncmp_case(line, "dem url", 7) == 0) {
				list->dem_url = (char *) MALLOC(sizeof(char)*n);
				sprintf(list->dem_url, "%s", trim_spaces(value));
			}
			if (strncmp_case(line, "troposphere file", 16) == 0) {
				list->troposphere = (char *) MALLOC(sizeof(char)*n);
				sprintf(list->troposphere, "%s", trim_spaces(value));
			}
			if (strncmp_case(line, "troposphere url", 15) == 0) {
				list->troposphere_url = (char *) MALLOC(sizeof(char)*n);
				sprintf(list->troposphere_url, "%s", trim_spaces(value));
			}
			if (strncmp_case(line, "browse overview", 15) == 0) {
				list->browse_overview = (char *) MALLOC(sizeof(char)*n);
				sprintf(list->browse_overview, "%s", trim_spaces(value));
			}
			if (strncmp_case(line, "browse amplitude", 16) == 0) {
				list->browse_amplitude = (char *) MALLOC(sizeof(char)*n);
				sprintf(list->browse_amplitude, "%s", trim_spaces(value));
			}
			if (strncmp_case(line, "browse wrapped interferogram", 28) == 0) {
				list->browse_wrapped_interferogram = (char *) MALLOC(sizeof(char)*n);
				sprintf(list->browse_wrapped_interferogram, "%s", trim_spaces(value));
			}
			if (strncmp_case(line, "browse unwrapped interferogram", 30) == 0) {
				list->browse_unwrapped_interferogram = (char *) MALLOC(sizeof(char)*n);
				sprintf(list->browse_unwrapped_interferogram, "%s", trim_spaces(value));
			}
			if (strncmp_case(line, "browse correlation", 18) == 0) {
				list->browse_correlation = (char *) MALLOC(sizeof(char)*n);
				sprintf(list->browse_correlation, "%s", trim_spaces(value));
			}
			if (strncmp_case(line, "master faraday rotation", 23) == 0)
				list->master_faraday_rotation = atof(trim_spaces(value));
			if (strncmp_case(line, "slave faraday rotation", 22) == 0)
				list->slave_faraday_rotation = atof(trim_spaces(value));
		}
  }
  else if (strncmp_case(line, "[GAMMA RTC]", 11) == 0) {
  	list = params_init("GAMMA RTC");
  	sprintf(type, "GAMMA RTC");
		while (NULL != fgets(line, n, fp)) {
			p = strchr(line, '=');
			sprintf(value, "%s", p+1);
			if (strncmp_case(line, "granule", 7) == 0) {
				list->granule = (char *) MALLOC(sizeof(char)*n);
				sprintf(list->granule, "%s", trim_spaces(value));
			}
			if (strncmp_case(line, "metadata", 8) == 0) {
				list->metadata = (char *) MALLOC(sizeof(char)*n);
				sprintf(list->metadata, "%s", trim_spaces(value));
			}
			if (strncmp_case(line, "oversampled dem file", 20) == 0) {
				list->dem_file = (char *) MALLOC(sizeof(char)*n);
				sprintf(list->dem_file, "%s", trim_spaces(value));
			}
			if (strncmp_case(line, "oversampled dem metadata", 24) == 0) {
				list->dem_metadata = (char *) MALLOC(sizeof(char)*n);
				sprintf(list->dem_metadata, "%s", trim_spaces(value));
			}
			if (strncmp_case(line, "original dem", 12) == 0) {
				list->original_dem = (char *) MALLOC(sizeof(char)*n);
				sprintf(list->original_dem, "%s", trim_spaces(value));
			}
			if (strncmp_case(line, "layover shadow mask", 19) == 0) {
			  list->layover_shadow_mask = (char *) MALLOC(sizeof(char)*n);
			  sprintf(list->layover_shadow_mask, "%s", trim_spaces(value));
      }			
			if (strncmp_case(line, "layover shadow stats", 20) == 0) {
			  list->layover_shadow_stats = (char *) MALLOC(sizeof(char)*n);
			  sprintf(list->layover_shadow_stats, "%s", trim_spaces(value));
      }			
			if (strncmp_case(line, "input HH file", 13) == 0) {
			  list->input_HH_file = (char *) MALLOC(sizeof(char)*n);
			  sprintf(list->input_HH_file, "%s", trim_spaces(value));
      }			
			if (strncmp_case(line, "input HV file", 13) == 0) {
			  list->input_HV_file = (char *) MALLOC(sizeof(char)*n);
			  sprintf(list->input_HV_file, "%s", trim_spaces(value));
      }			
			if (strncmp_case(line, "input VH file", 13) == 0) {
			  list->input_VH_file = (char *) MALLOC(sizeof(char)*n);
			  sprintf(list->input_VH_file, "%s", trim_spaces(value));
      }			
			if (strncmp_case(line, "input VV file", 13) == 0) {
			  list->input_VV_file = (char *) MALLOC(sizeof(char)*n);
			  sprintf(list->input_VV_file, "%s", trim_spaces(value));
      }			
			if (strncmp_case(line, "terrain corrected HH metadata", 29) == 0) {
				list->rtc_HH_metadata = (char *) MALLOC(sizeof(char)*n);
				sprintf(list->rtc_HH_metadata, "%s", trim_spaces(value));
			}
			if (strncmp_case(line, "terrain corrected HV metadata", 29) == 0) {
				list->rtc_HV_metadata = (char *) MALLOC(sizeof(char)*n);
				sprintf(list->rtc_HV_metadata, "%s", trim_spaces(value));
			}
			if (strncmp_case(line, "terrain corrected VH metadata", 29) == 0) {
				list->rtc_VH_metadata = (char *) MALLOC(sizeof(char)*n);
				sprintf(list->rtc_VH_metadata, "%s", trim_spaces(value));
			}
			if (strncmp_case(line, "terrain corrected VV metadata", 29) == 0) {
				list->rtc_VV_metadata = (char *) MALLOC(sizeof(char)*n);
				sprintf(list->rtc_VV_metadata, "%s", trim_spaces(value));
			}
			if (strncmp_case(line, "terrain corrected HH file", 25) == 0) {
				list->rtc_HH_file = (char *) MALLOC(sizeof(char)*n);
				sprintf(list->rtc_HH_file, "%s", trim_spaces(value));
			}
			if (strncmp_case(line, "terrain corrected HV file ", 25) == 0) {
				list->rtc_HV_file = (char *) MALLOC(sizeof(char)*n);
				sprintf(list->rtc_HV_file, "%s", trim_spaces(value));
			}
			if (strncmp_case(line, "terrain corrected VH file", 25) == 0) {
				list->rtc_VH_file = (char *) MALLOC(sizeof(char)*n);
				sprintf(list->rtc_VH_file, "%s", trim_spaces(value));
			}
			if (strncmp_case(line, "terrain corrected VV file", 25) == 0) {
				list->rtc_VV_file = (char *) MALLOC(sizeof(char)*n);
				sprintf(list->rtc_VV_file, "%s", trim_spaces(value));
			}
			if (strncmp_case(line, "initial processing log", 22) == 0) {
				list->processing_log = (char *) MALLOC(sizeof(char)*n);
				sprintf(list->processing_log, "%s", trim_spaces(value));
			}
			if (strncmp_case(line, "terrain correction log", 22) == 0) {
				list->rtc_log = (char *) MALLOC(sizeof(char)*n);
				sprintf(list->rtc_log, "%s", trim_spaces(value));
			}
			if (matches_key(line, "mk_geo_radcal_2 log"))
				list->mk_geo_radcal_2_log = trim_spaces(value);
			if (matches_key(line, "coreg_check log"))
				list->coreg_check_log = trim_spaces(value);
			if (matches_key(line, "mli.par file"))
				list->mli_par_file = trim_spaces(value);
			if (strncmp_case(line, "main log", 8) == 0) {
				list->main_log = (char *) MALLOC(sizeof(char)*n);
				sprintf(list->main_log, "%s", trim_spaces(value));
			}
			if (strncmp_case(line, "gamma version", 13) == 0) {
				list->gamma_version = (char *) MALLOC(sizeof(char)*n);
				sprintf(list->gamma_version, "%s", trim_spaces(value));
			}
			if (strncmp_case(line, "dem source", 10) == 0) {
				list->dem_source = (char *) MALLOC(sizeof(char)*n);
				sprintf(list->dem_source, "%s", trim_spaces(value));
			}
			if (strncmp_case(line, "browse image", 12) == 0) {
				list->browse_amplitude = (char *) MALLOC(sizeof(char)*n);
				sprintf(list->browse_amplitude, "%s", trim_spaces(value));
			}
			if (strncmp_case(line, "kml overlay", 11) == 0) {
				list->kml_overlay = (char *) MALLOC(sizeof(char)*n);
				sprintf(list->kml_overlay, "%s", trim_spaces(value));
			}
		}
  }
  *params = list;
  
  FCLOSE(fp);
}

int main(int argc, char **argv)
{
  char file_list[1024], file_name[512], xml_name[1024], *logFileName=NULL;
  int currArg = 1;
  int NUM_ARGS = 2;

  if (argc<=1)
      usage(ASF_NAME_STRING);

  while (currArg < (argc-NUM_ARGS)) {
    char *key = argv[currArg++];
    if (strmatches(key,"-log","--log",NULL)) {
      CHECK_ARG(1);
      strcpy(logFile,GET_ARG(1));
      fLog = FOPEN(logFile, "a");
      logflag = TRUE;
    }
    else if (strmatches(key,"-quiet","--quiet","-q",NULL)) {
      quietflag = TRUE;
    }
    else {
      --currArg;
      break;
    }
  }

  if ((argc-currArg) < NUM_ARGS) {
    printf("Insufficient arguments.\n");
    usage(argv[0]);
  } else if ((argc-currArg) > NUM_ARGS) {
    printf("Unknown argument: %s\n", argv[currArg]);
    usage(argv[0]);
  }

  sprintf(file_list, "%s", argv[currArg]);
  sprintf(xml_name, "%s", argv[currArg+1]);

  asfSplashScreen(argc, argv);

  FILE *fp=NULL, *fpFiles = NULL;
  meta_parameters *meta = NULL;
  params_t *params = NULL;
  char line[255], str[50], isoStr[50], rscFile[512], logFile[512];
  char directory[25], filename[768], creation[30], map_projection[50];
  char *type = (char *) MALLOC(sizeof(char)*10);
  double seconds;
  int browse = FALSE, dem = FALSE, tropo = FALSE, stats = FALSE;
  hms_time hms, midnight;
  ymd_date ymd, start;
  midnight.hour = 0;
  midnight.min = 0;
  midnight.sec = 0.0;

  // Read file list information
  sprintf(creation, "%s", iso_date());
  read_filenames(file_list, &params, type);
  if (strcmp_case(type, "INSAR") == 0) {

    // Let's check the files first
    // The only ones we require are master/slave metadata and the geocoded
    // products. All other missing files would lead to incomplete records,
    // but should not generate errors in the process.
    if (params->master_meta_file && !fileExists(params->master_meta_file))
      asfPrintError("Master metadata file (%s) is missing!\n", 
        params->master_meta_file);
    if (params->slave_meta_file && !fileExists(params->slave_meta_file))
      asfPrintError("Slave metadata file (%s) is missing!\n", 
        params->slave_meta_file);
    if (params->master_metadata && !fileExists(params->master_metadata))
      asfPrintError("Master metadata file (%s) is missing!\n", 
        params->master_metadata);
    if (params->slave_metadata && !fileExists(params->slave_metadata))
      asfPrintError("Slave metadata file (%s) is missing!\n", 
        params->slave_metadata);
    if (params->wrapped_interferogram) {    
      sprintf(file_name, "%s.rsc", params->wrapped_interferogram);
      if (!fileExists(file_name))
        asfPrintError("Wrapped interferogram (%s) is missing!\n", file_name);
    }
    if (params->unwrapped_interferogram) {
      sprintf(file_name, "%s.rsc", params->unwrapped_interferogram);
      if (!fileExists(file_name))
        asfPrintError("Unwrapped interferogram (%s) is missing!\n", file_name);
    }
    if (params->correlation) {
      sprintf(file_name, "%s.rsc", params->correlation);
      if (!fileExists(file_name))
        asfPrintError("Correlation file (%s) is missing!\n", file_name);
    }
    if (params->incidence_angle) {
      sprintf(file_name, "%s.rsc", params->incidence_angle);
      if (!fileExists(file_name))
        asfPrintError("Incidence angle map (%s) is missing!\n", file_name);
    }
    if ((params->browse_amplitude && fileExists(params->browse_amplitude)) || 
        (params->browse_wrapped_interferogram && 
          fileExists(params->browse_wrapped_interferogram)) || 
        (params->browse_unwrapped_interferogram &&
          fileExists(params->browse_unwrapped_interferogram)) || 
        (params->browse_correlation && fileExists(params->browse_correlation)))
      browse = TRUE;
    if (params->browse_amplitude && !fileExists(params->browse_amplitude))
      asfPrintError("Browse image of amplitude (%s) is missing!\n",
        params->browse_amplitude);
    if (params->browse_wrapped_interferogram && 
          !fileExists(params->browse_wrapped_interferogram))
      asfPrintError("Browse image of wrapped interferogram (%s) is missing!\n",
        params->browse_wrapped_interferogram);
    if (params->browse_unwrapped_interferogram &&
          !fileExists(params->browse_unwrapped_interferogram))
      asfPrintError("Browse image of unwrapped interferogram (%s) is missing!"
        "\n", params->browse_unwrapped_interferogram);
    if (params->browse_correlation && !fileExists(params->browse_correlation))
      asfPrintError("Browse image of correlation (%s) is missing!\n",
        params->browse_correlation);

    meta = NULL;
    fp = FOPEN(xml_name, "wt");
    fprintf(fp, "<hdf5>\n");
    fprintf(fp, "  <granule>%s</granule>\n", params->granule);
    fprintf(fp, "  <metadata_creation>%s</metadata_creation>\n", creation);

    // Fill in the data section
    fprintf(fp, "  <data>\n");
    fprintf(fp, "    <wrapped_interferogram>%s</wrapped_interferogram>\n",
      params->wrapped_interferogram);
    fprintf(fp, "    <unwrapped_interferogram>%s</unwrapped_interferogram>\n", 
      params->unwrapped_interferogram);
    fprintf(fp, "    <correlation>%s</correlation>\n", params->correlation);
    fprintf(fp, "    <incidence_angle>%s</incidence_angle>\n", 
      params->incidence_angle);
    if (params->dem_file) {
      sprintf(file_name, "%s.img", params->dem_file);
      if (fileExists(file_name))
        fprintf(fp, "    <digital_elevation_model>%s</digital_elevation_model>\n",
          params->dem_file);
    }
    if (params->troposphere) {
      sprintf(file_name, "%s.img", params->troposphere);
      if (fileExists(file_name))
        fprintf(fp, "    <troposphere>%s</troposphere>\n", params->troposphere);
    }
    fprintf(fp, "  </data>\n");
    
    fprintf(fp, "  <metadata>\n");
    if (params->master_meta_file) {
      fprintf(fp, "    <master_image>\n");

      // Read ASF master metadata
      meta = meta_read(params->master_meta_file);
      fprintf(fp, "      <file type=\"string\" definition=\"file name of the "
        "master image\">%s</file>\n", meta->general->basename);
      fprintf(fp, "      <platform type=\"string\" definition=\"name of the "
        "platform\">%s</platform>\n", meta->general->sensor);
      if (strcmp_case(meta->general->sensor, "ALOS") == 0 && 
      strcmp_case(meta->general->sensor_name, "SAR") == 0)
        fprintf(fp, "      <sensor type=\"string\" definition=\"name of the "
          "sensor\">PALSAR</sensor>\n");
      else
        fprintf(fp, "      <sensor type=\"string\" definition=\"name of the "
          "sensor\">%s</sensor>\n", meta->general->sensor_name);
      fprintf(fp, "      <wavelength type=\"double\" definition=\"wavelength of "
        "the sensor\" units=\"m\">%g</wavelength>\n", meta->sar->wavelength);
      fprintf(fp, "      <beam_mode type=\"string\" definition=\"beam mode of the"
        " sensor\">%s</beam_mode>\n", meta->general->mode);
      fprintf(fp, "      <absolute_orbit type=\"int\" definition=\"absolute orbit"
        " of the image\">%d</absolute_orbit>\n", meta->general->orbit);
      fprintf(fp, "      <frame type=\"int\" definition=\"frame number of the "
        "image\">%d</frame>\n",  meta->general->frame);
      if (meta->general->orbit_direction == 'A')
        fprintf(fp, "      <flight_direction type=\"string\" definition=\"flight "
        "direction of the sensor\">ascending</flight_direction>\n");
      else if (meta->general->orbit_direction == 'D')
        fprintf(fp, "      <flight_direction type=\"string\" definition=\"flight "
        "direction of the sensor\">descending</flight_direction>\n");
      fprintf(fp, "      <polarization type=\"string\" definition=\"polarization "
        "of the transmitted and received signal\">%s</polarization>\n", 
        meta->sar->polarization);
      if (strcmp_case(meta->sar->polarization, "HH") == 0) {
        fprintf(fp, "      <transmitted_polarization type=\"string\" definition="
          "\"polarization of transmitted signal\">horizontal</"
          "transmitted_polarization>\n");
        fprintf(fp, "      <received_polarization type=\"string\" definition=\""
          "polarization of received signal\">horizontal</received_polarization>"
          "\n");
      }
      else if (strcmp_case(meta->sar->polarization, "HV") == 0) {
        fprintf(fp, "      <transmitted_polarization type=\"string\" definition="
          "\"polarization of transmitted signal\">horizontal</"
          "transmitted_polarization>\n");
        fprintf(fp, "      <received_polarization type=\"string\" definition=\""
          "polarization of received signal\">vertical</received_polarization>\n");
      }
      else if (strcmp_case(meta->sar->polarization, "VH") == 0) {
        fprintf(fp, "      <transmitted_polarization type=\"string\" definition="
          "\"polarization of transmitted signal\">vertical</"
          "transmitted_polarization>\n");
        fprintf(fp, "      <received_polarization type=\"string\" definition=\""
          "polarization of received signal\">horizontal</received_polarization>"
          "\n");
      }
      else if (strcmp_case(meta->sar->polarization, "VV") == 0) {
        fprintf(fp, "      <transmitted_polarization type=\"string\" definition="
          "\"polarization of transmitted signal\">vertical</"
          "transmitted_polarization>\n");
        fprintf(fp, "      <received_polarization type=\"string\" definition=\""
          "polarization of received signal\">vertical</received_polarization>\n");
      }
      fprintf(fp, "      <data_processing_level type=\"string\" definition=\""
        "processing level of the input data\">raw</data_processing_level>\n");
      fprintf(fp, "      <data_format type=\"string\" definition=\"data format "
        "of input data\">CEOS</data_format>\n");
      fprintf(fp, "      <prf type=\"double\" definition=\"pulse repetition "
        "frequency\" units=\"Hz\">%g</prf>\n", meta->sar->prf);
      meta_free(meta);

      // Read ROI_PAC master metadata
      fpFiles = FOPEN(params->master_metadata, "rt");
      while (NULL != fgets(line, 255, fpFiles)) {
        sprintf(str, "%s", line+40);
        if (strncmp_case(line, "FIRST_LINE_YEAR", 15) == 0)
          start.year = atoi(trim_spaces(str));
        if (strncmp_case(line, "FIRST_LINE_MONTH_OF_YEAR", 24) == 0)
          start.month = atoi(trim_spaces(str));
        if (strncmp_case(line, "FIRST_LINE_DAY_OF_MONTH", 23) == 0)
          start.day = atoi(trim_spaces(str));
        if (strncmp_case(line, "FIRST_LINE_UTC", 14) == 0) {
          fprintf(fp, "      <start_seconds_day type=\"double\" definition=\""
            "seconds of the day at the start of the image\" units=\"s\">%s"
            "</start_seconds_day>\n", trim_spaces(str));
          ymd = start;
          hms = midnight;
          seconds = atof(trim_spaces(str));
          add_time(seconds, &ymd, &hms);
          ymd_hms2iso_date(&ymd, &hms, isoStr);
          fprintf(fp, "      <start_datetime type=\"string\" definition=\"UTC "
            "time at the start of the image\">%s</start_datetime>\n", isoStr); 	
        }
        if (strncmp_case(line, "CENTER_LINE_UTC", 15) == 0) {
          fprintf(fp, "      <center_seconds_day type=\"double\" definition=\""
            "seconds of the day at the center of the image\" units=\"s\">%s"
            "</center_seconds_day>\n", trim_spaces(str));
          ymd = start;
          hms = midnight;
          seconds = atof(trim_spaces(str));
          add_time(seconds, &ymd, &hms);
          ymd_hms2iso_date(&ymd, &hms, isoStr);
          fprintf(fp, "      <center_datetime type=\"string\" definition=\"UTC "
            "time at the center of the image\">%s</center_datetime>\n", isoStr);
        }
        if (strncmp_case(line, "LAST_LINE_UTC", 13) == 0) {
          fprintf(fp, "      <end_seconds_day type=\"double\" definition=\""
            "seconds of the day at the end of the image\" units=\"s\">%s"
            "</end_seconds_day>\n", trim_spaces(str));
          ymd = start;
          hms = midnight;
          seconds = atof(trim_spaces(str));
          add_time(seconds, &ymd, &hms);
          ymd_hms2iso_date(&ymd, &hms, isoStr);
          fprintf(fp, "      <end_datetime type=\"string\" definition=\"UTC "
            "time at the end of the image\">%s</end_datetime>\n", isoStr);
        }
        if (strncmp_case(line, "LATITUDE", 8) == 0)
          fprintf(fp, "      <peg_latitude type=\"double\" definition=\"latitude "
            "of the peg point [degrees]\" units=\"degrees_north\">%s"
            "</peg_latitude>\n", trim_spaces(str));
        if (strncmp_case(line, "LONGITUDE", 9) == 0)
          fprintf(fp, "      <peg_longitude type=\"double\" definition=\""
            "longitude of the peg point [degrees]\" units=\"degrees_east\">%s"
            "</peg_longitude>\n", trim_spaces(str));
        if (strncmp_case(line, "HEADING", 7) == 0)
          fprintf(fp, "      <peg_heading type=\"double\" definition=\"heading "
            "of the peg point [degrees]\" units=\"degrees_north\">%s"
            "</peg_heading>\n", trim_spaces(str));
        if (strncmp_case(line, "HEIGHT ", 7) == 0)
          fprintf(fp, "      <height type=\"double\" definition=\"height of the "
            "platform at the image center [m]\" units=\"m\">%s</height>\n", 
            trim_spaces(str));
        if (strncmp_case(line, "EARTH_RADIUS", 12) == 0)
          fprintf(fp, "      <earth_radius type=\"double\" definition=\"earth "
            "radius at the image center\" units=\"m\">%s</earth_radius>\n",
            trim_spaces(str));
      }
      FCLOSE(fpFiles);
      fprintf(fp, "      <data_source type=\"string\" definition=\"source "
        "providing the data\">Alaska Satellite Facility</data_source>\n");
      if (meta_is_valid_double(params->master_faraday_rotation))
        fprintf(fp, "      <faraday_rotation type=\"double\" definition=\""
          "Faraday rotation [degrees]\" units=\"degrees\">%g</faraday_rotation>"
          "\n", params->master_faraday_rotation);
      fprintf(fp, "    </master_image>\n");
    }
    if (params->slave_meta_file) {
      fprintf(fp, "    <slave_image>\n");

      // Read ASF master metadata
      meta = meta_read(params->slave_meta_file);
      fprintf(fp, "      <file type=\"string\" definition=\"file name of the "
        "slave image\">%s</file>\n", meta->general->basename);
      fprintf(fp, "      <platform type=\"string\" definition=\"name of the "
        "platform\">%s</platform>\n", meta->general->sensor);
      if (strcmp_case(meta->general->sensor, "ALOS") == 0 && 
      strcmp_case(meta->general->sensor_name, "SAR") == 0)
        fprintf(fp, "      <sensor type=\"string\" definition=\"name of the "
          "sensor\">PALSAR</sensor>\n");
      else
        fprintf(fp, "      <sensor type=\"string\" definition=\"name of the "
          "sensor\">%s</sensor>\n", meta->general->sensor_name);
      fprintf(fp, "      <wavelength type=\"double\" definition=\"wavelength of "
        "the sensor\" units=\"m\">%g</wavelength>\n", meta->sar->wavelength);
      fprintf(fp, "      <beam_mode type=\"string\" definition=\"beam mode of the"
        " sensor\">%s</beam_mode>\n", meta->general->mode);
      fprintf(fp, "      <absolute_orbit type=\"int\" definition=\"absolute orbit"
        " of the image\">%d</absolute_orbit>\n", meta->general->orbit);
      fprintf(fp, "      <frame type=\"int\" definition=\"frame number of the "
        "image\">%d</frame>\n",  meta->general->frame);
      if (meta->general->orbit_direction == 'A')
        fprintf(fp, "      <flight_direction type=\"string\" definition=\"flight "
        "direction of the sensor\">ascending</flight_direction>\n");
      else if (meta->general->orbit_direction == 'D')
        fprintf(fp, "      <flight_direction type=\"string\" definition=\"flight "
        "direction of the sensor\">descending</flight_direction>\n");
      fprintf(fp, "      <polarization type=\"string\" definition=\"polarization "
        "of the transmitted and received signal\">%s</polarization>\n", 
        meta->sar->polarization);
      if (strcmp_case(meta->sar->polarization, "HH") == 0) {
        fprintf(fp, "      <transmitted_polarization type=\"string\" definition="
          "\"polarization of transmitted signal\">horizontal</"
          "transmitted_polarization>\n");
        fprintf(fp, "      <received_polarization type=\"string\" definition=\""
          "polarization of received signal\">horizontal</received_polarization>"
          "\n");
      }
      else if (strcmp_case(meta->sar->polarization, "HV") == 0) {
        fprintf(fp, "      <transmitted_polarization type=\"string\" definition="
          "\"polarization of transmitted signal\">horizontal</"
          "transmitted_polarization>\n");
        fprintf(fp, "      <received_polarization type=\"string\" definition=\""
          "polarization of received signal\">vertical</received_polarization>\n");
      }
      else if (strcmp_case(meta->sar->polarization, "VH") == 0) {
        fprintf(fp, "      <transmitted_polarization type=\"string\" definition="
          "\"polarization of transmitted signal\">vertical</"
          "transmitted_polarization>\n");
        fprintf(fp, "      <received_polarization type=\"string\" definition=\""
          "polarization of received signal\">horizontal</received_polarization>"
          "\n");
      }
      else if (strcmp_case(meta->sar->polarization, "VV") == 0) {
        fprintf(fp, "      <transmitted_polarization type=\"string\" definition="
          "\"polarization of transmitted signal\">vertical</"
          "transmitted_polarization>\n");
        fprintf(fp, "      <received_polarization type=\"string\" definition=\""
          "polarization of received signal\">vertical</received_polarization>\n");
      }
      fprintf(fp, "      <data_processing_level type=\"string\" definition=\""
        "processing level of the input data\">raw</data_processing_level>\n");
      fprintf(fp, "      <data_format type=\"string\" definition=\"data format "
        "of input data\">CEOS</data_format>\n");
      fprintf(fp, "      <prf type=\"double\" definition=\"pulse repetition "
        "frequency\" units=\"Hz\">%g</prf>\n", meta->sar->prf);
      meta_free(meta);

      // Read ROI_PAC slave metadata
      fpFiles = FOPEN(params->slave_metadata, "rt");
      while (NULL != fgets(line, 255, fpFiles)) {
        sprintf(str, "%s", line+40);
        if (strncmp_case(line, "FIRST_LINE_YEAR", 15) == 0)
          start.year = atoi(trim_spaces(str));
        if (strncmp_case(line, "FIRST_LINE_MONTH_OF_YEAR", 24) == 0)
          start.month = atoi(trim_spaces(str));
        if (strncmp_case(line, "FIRST_LINE_DAY_OF_MONTH", 23) == 0)
          start.day = atoi(trim_spaces(str));
        if (strncmp_case(line, "FIRST_LINE_UTC", 14) == 0) {
          fprintf(fp, "      <start_seconds_day type=\"double\" definition=\""
            "seconds of the day at the start of the image\" units=\"s\">%s"
            "</start_seconds_day>\n", trim_spaces(str));
          ymd = start;
          hms = midnight;
          seconds = atof(trim_spaces(str));
          add_time(seconds, &ymd, &hms);
          ymd_hms2iso_date(&ymd, &hms, isoStr);
          fprintf(fp, "      <start_datetime type=\"string\" definition=\"UTC "
            "time at the start of the image\">%s</start_datetime>\n", isoStr); 	
        }
        if (strncmp_case(line, "CENTER_LINE_UTC", 15) == 0) {
          fprintf(fp, "      <center_seconds_day type=\"double\" definition=\""
            "seconds of the day at the center of the image\" units=\"s\">%s"
            "</center_seconds_day>\n", trim_spaces(str));
          ymd = start;
          hms = midnight;
          seconds = atof(trim_spaces(str));
          add_time(seconds, &ymd, &hms);
          ymd_hms2iso_date(&ymd, &hms, isoStr);
          fprintf(fp, "      <center_datetime type=\"string\" definition=\"UTC "
            "time at the center of the image\">%s</center_datetime>\n", isoStr);
        }
        if (strncmp_case(line, "LAST_LINE_UTC", 13) == 0) {
          fprintf(fp, "      <end_seconds_day type=\"double\" definition=\""
            "seconds of the day at the end of the image\" units=\"s\">%s"
            "</end_seconds_day>\n", trim_spaces(str));
          ymd = start;
          hms = midnight;
          seconds = atof(trim_spaces(str));
          add_time(seconds, &ymd, &hms);
          ymd_hms2iso_date(&ymd, &hms, isoStr);
          fprintf(fp, "      <end_datetime type=\"string\" definition=\"UTC "
            "time at the end of the image\">%s</end_datetime>\n", isoStr);
        }
        if (strncmp_case(line, "LATITUDE", 8) == 0)
          fprintf(fp, "      <peg_latitude type=\"double\" definition=\"latitude "
            "of the peg point [degrees]\" units=\"degrees_north\">%s"
            "</peg_latitude>\n", trim_spaces(str));
        if (strncmp_case(line, "LONGITUDE", 9) == 0)
          fprintf(fp, "      <peg_longitude type=\"double\" definition=\""
            "longitude of the peg point [degrees]\" units=\"degrees_east\">%s"
            "</peg_longitude>\n", trim_spaces(str));
        if (strncmp_case(line, "HEADING", 7) == 0)
          fprintf(fp, "      <peg_heading type=\"double\" definition=\"heading "
            "of the peg point [degrees]\" units=\"degrees_north\">%s"
            "</peg_heading>\n", trim_spaces(str));
        if (strncmp_case(line, "HEIGHT ", 7) == 0)
          fprintf(fp, "      <height type=\"double\" definition=\"height of the "
            "platform at the image center [m]\" units=\"m\">%s</height>\n", 
            trim_spaces(str));
        if (strncmp_case(line, "EARTH_RADIUS", 12) == 0)
          fprintf(fp, "      <earth_radius type=\"double\" definition=\"earth "
            "radius at the image center\" units=\"m\">%s</earth_radius>\n",
            trim_spaces(str));
      }
      FCLOSE(fpFiles);
      fprintf(fp, "      <data_source type=\"string\" definition=\"source "
        "providing the data\">Alaska Satellite Facility</data_source>\n");
      if (meta_is_valid_double(params->slave_faraday_rotation))
        fprintf(fp, "      <faraday_rotation type=\"double\" definition=\""
          "Faraday rotation [degrees]\" units=\"degrees\">%g</faraday_rotation>"
          "\n", params->slave_faraday_rotation);
      fprintf(fp, "    </slave_image>\n");
    }
    
    // Read Doppler information
    double doppler0, doppler1, doppler2, slant_range_azimuth_resolution;
    if (params->doppler) {
      fpFiles = FOPEN(params->doppler, "rt");
      while (NULL != fgets(line, 255, fpFiles)) {
        sprintf(str, "%s", line+40);
        if (strncmp_case(line, "DOPPLER_RANGE0", 14) == 0)
          doppler0 = atof(trim_spaces(str));
        if (strncmp_case(line, "DOPPLER_RANGE1", 14) == 0)
          doppler1 = atof(trim_spaces(str));
        if (strncmp_case(line, "DOPPLER_RANGE2", 14) == 0)
          doppler2 = atof(trim_spaces(str));
        if (strncmp_case(line, "SL_AZIMUT_RESOL", 15) == 0)
          slant_range_azimuth_resolution = atof(trim_spaces(str));
      }
      FCLOSE(fpFiles);
    }

    // Read baseline information
    double vertical_baseline, horizontal_baseline, vertical_baseline_rate;
    double horizontal_baseline_rate, vertical_baseline_acceleration;
    double horizontal_baseline_acceleration;
    if (params->baseline) {
      fpFiles = FOPEN(params->baseline, "rt");
      while (NULL != fgets(line, 255, fpFiles)) {
        sprintf(str, "%s", line+40);
        if (strncmp_case(line, "V_BASELINE_TOP_SIM", 18) == 0)
          vertical_baseline = atof(trim_spaces(str));
        if (strncmp_case(line, "V_BASELINE_RATE_SIM", 19) == 0)
          vertical_baseline_rate = atof(trim_spaces(str));
        if (strncmp_case(line, "V_BASELINE_ACC_SIM", 18) == 0)
          vertical_baseline_acceleration = atof(trim_spaces(str));
        if (strncmp_case(line, "H_BASELINE_TOP_SIM", 18) == 0)
          horizontal_baseline = atof(trim_spaces(str));
        if (strncmp_case(line, "H_BASELINE_RATE_SIM", 19) == 0)
          horizontal_baseline_rate = atof(trim_spaces(str));
        if (strncmp_case(line, "H_BASELINE_ACC_SIM", 18) == 0)
          horizontal_baseline_acceleration = atof(trim_spaces(str));
      }
      FCLOSE(fpFiles);
    }

    // Determine orbit type
    char orbit_type[25], *p = NULL;
    split_dir_and_file(params->master_metadata, directory, filename);
    sprintf(logFile, "%s%clog", directory, DIR_SEPARATOR);
    fpFiles = FOPEN(logFile, "rt");
    while (NULL != fgets(line, 255, fpFiles)) {
      p = strstr(line, "roi_prep.pl");
      if (p) {
        sprintf(str, "roi_prep.pl %s", directory);
        sprintf(orbit_type, "%s", trim_spaces(p+strlen(str)));
      }
    }
    FCLOSE(fpFiles);    

    // Read information for wrapped interferogram
    if (params->wrapped_interferogram) {
      sprintf(rscFile, "%s.rsc", params->wrapped_interferogram);
      fpFiles = FOPEN(rscFile, "rt");
      fprintf(fp, "    <wrapped_interferogram>\n");
      split_dir_and_file(params->wrapped_interferogram, directory, filename);
      fprintf(fp, "      <file type=\"string\" definition=\"file name of "
        "wrapped interferogram\">%s</file>\n", filename);
      fprintf(fp, "      <source type=\"string\" definition=\"source of the "
        "data\">Alaska Satellite Facility</source>\n");
      fprintf(fp, "      <projection_string type=\"string\" definition=\"map "
      "projection as well known text\">GEOGCS[\"GCS_WGS_1984\",DATUM[\""
      "D_WGS_1984\",SPHEROID[\"WGS_1984\",6378137,298.257223563]],PRIMEM[\""
      "Greenwich\",0],UNIT[\"Degree\",0.017453292519943295]]"
      "</projection_string>\n");
      while (NULL != fgets(line, 255, fpFiles)) {
        sprintf(str, "%s", line+40);
        if (strncmp_case(line, "WIDTH", 5) == 0)
          fprintf(fp, "      <width type=\"int\" definition=\"width of the "
            "image\">%s</width>\n", trim_spaces(str));
        if (strncmp_case(line, "FILE_LENGTH", 11) == 0)
          fprintf(fp, "      <height type=\"int\" definition=\"height of the "
          "image\">%s</height>\n", trim_spaces(str));
        if (strncmp_case(line, "Y_FIRST", 7) == 0)
          fprintf(fp, "      <start_lat type=\"double\" definition=\"starting "
            "latitude of the image [degrees]\" units=\"degrees_north\">%s"
            "</start_lat>\n", trim_spaces(str));
        if (strncmp_case(line, "X_FIRST", 7) == 0)
          fprintf(fp, "      <start_lon type=\"double\" definition=\"starting "
            "longitude of the image [degrees]\" units=\"degrees_east\">%s"
            "</start_lon>\n", trim_spaces(str));
        if (strncmp_case(line, "Y_STEP", 6) == 0)
          fprintf(fp, "      <spacing_lat type=\"double\" definition=\"pixel "
            "spacing in latitude direction [degrees]\" units=\"degrees_north\""
            ">%s</spacing_lat>\n", trim_spaces(str));
        if (strncmp_case(line, "X_STEP", 6) == 0)
          fprintf(fp, "      <spacing_lon type=\"double\" definition=\"pixel "
            "spacing in longitude direction [degrees]\" units=\"degrees_east\""
            ">%s</spacing_lon>\n", trim_spaces(str));
        // range looks
        // azimuth looks
      }
      if (params->baseline) {
        fprintf(fp, "      <vertical_baseline type=\"double\" definition=\""
          "vertical baseline component [m]\" units=\"m\">%g"
          "</vertical_baseline>\n", vertical_baseline);
        fprintf(fp, "      <vertical_baseline_rate type=\"double\" definition"
          "=\"vertical baseline velocity [m/m]\" units=\"m/m\">%g"
          "</vertical_baseline_rate>\n", vertical_baseline_rate);
        fprintf(fp, "      <vertical_baseline_acceleration type=\"double\" "
          "definition=\"vertical baseline acceleration [m/m^2]\" units=\""
          "m/m^2\">%g</vertical_baseline_acceleration>\n", 
          vertical_baseline_acceleration);
        fprintf(fp, "      <horizontal_baseline type=\"double\" definition=\""
          "horizontal baseline component [m]\" units=\"m\">%g"
          "</horizontal_baseline>\n", horizontal_baseline);
        fprintf(fp, "      <horizontal_baseline_rate type=\"double\" "
          "definition=\"horizontal baseline velocity [m/m]\" units=\"m/m\">%g"
          "</horizontal_baseline_rate>\n", horizontal_baseline_rate);
        fprintf(fp, "      <horizontal_baseline_acceleration type=\"double\" "
          "definition=\"horizontal baseline acceleration [m/m^2]\" units=\""
          "m/m^2\">%g</horizontal_baseline_acceleration>\n", 
          horizontal_baseline_acceleration);
      }
      if (params->doppler) {
        fprintf(fp, "      <doppler0 type=\"double\" definition=\"constant "
          "Doppler term [Hz/PRF]\" units=\"Hz/PRF\">%g</doppler0>\n", 
          doppler0);
        fprintf(fp, "      <doppler1 type=\"double\" definition=\"linear "
          "Doppler term [Hz/(PRF*pixel)]\" units=\"Hz/(PRF*pixel)\">%g"
          "</doppler1>\n", doppler1);
        fprintf(fp, "      <doppler2 type=\"double\" definition=\"quadratic "
          "Doppler term [Hz/(PRF*pixel^2)]\" units=\"Hz/(PRF*pixel^2)\">%g"
          "</doppler2>\n", doppler2); 
        fprintf(fp, "      <slant_range_azimuth_resolution type=\"double\" "
          "definition=\"azimuth resolution in slant range [m]\" units=\"m\">"
          "%g</slant_range_azimuth_resolution>\n", 
          slant_range_azimuth_resolution);
      }
      fprintf(fp, "      <baseline_method type=\"string\" definition=\"baseline "
        "refinement using unwrapped phase and topography\">topo</baseline_method>"
        "\n");
      fprintf(fp, "      <orbit_type type=\"string\" definition=\"orbit type: "
        "HDR (header information) or PRC (precision state vectors)\">%s"
        "</orbit_type>\n", orbit_type);
      // filter
      // filter_strength
      fprintf(fp, "    </wrapped_interferogram>\n");
      FCLOSE(fpFiles);
    }

    // Read information for unwrapped interferogram
    int insar_width = 0, insar_height = 0;
    double insar_start_lat = -99, insar_start_lon = -199;
    double insar_spacing_lat = -99, insar_spacing_lon = -199;
    if (params->unwrapped_interferogram) {
      sprintf(rscFile, "%s.rsc", params->unwrapped_interferogram);
      fpFiles = FOPEN(rscFile, "rt");
      fprintf(fp, "    <unwrapped_interferogram>\n");
      split_dir_and_file(params->unwrapped_interferogram, directory, filename);
      fprintf(fp, "      <file type=\"string\" definition=\"file name of "
        "unwrapped interferogram\">%s</file>\n", filename);
      fprintf(fp, "      <source type=\"string\" definition=\"source of the "
        "data\">Alaska Satellite Facility</source>\n");
      fprintf(fp, "      <projection_string type=\"string\" definition=\"map "
      "projection as well known text\">GEOGCS[\"GCS_WGS_1984\",DATUM[\""
      "D_WGS_1984\",SPHEROID[\"WGS_1984\",6378137,298.257223563]],PRIMEM[\""
      "Greenwich\",0],UNIT[\"Degree\",0.017453292519943295]]"
      "</projection_string>\n");
      while (NULL != fgets(line, 255, fpFiles)) {
        sprintf(str, "%s", line+40);
        if (strncmp_case(line, "WIDTH", 5) == 0) {
          insar_width = atoi(trim_spaces(str));
          fprintf(fp, "      <width type=\"int\" definition=\"width of the "
            "image\">%d</width>\n", insar_width);
        }
        if (strncmp_case(line, "FILE_LENGTH", 11) == 0) {
          insar_height = atoi(trim_spaces(str));
          fprintf(fp, "      <height type=\"int\" definition=\"height of the "
            "image\">%d</height>\n", insar_height);
        }
        if (strncmp_case(line, "Y_FIRST", 7) == 0) {
          insar_start_lat = atof(trim_spaces(str));
          fprintf(fp, "      <start_lat type=\"double\" definition=\"starting "
            "latitude of the image [degrees]\" units=\"degrees_north\">%g"
            "</start_lat>\n", insar_start_lat);
        }
        if (strncmp_case(line, "X_FIRST", 7) == 0) {
          insar_start_lon = atof(trim_spaces(str));
          fprintf(fp, "      <start_lon type=\"double\" definition=\"starting "
            "longitude of the image [degrees]\" units=\"degrees_east\">%g"
            "</start_lon>\n", insar_start_lon);
        }
        if (strncmp_case(line, "Y_STEP", 6) == 0) {
          insar_spacing_lat = atof(trim_spaces(str));
          fprintf(fp, "      <spacing_lat type=\"double\" definition=\"pixel "
            "spacing in latitude direction [degrees]\" units=\"degrees_north\""
            ">%g</spacing_lat>\n", insar_spacing_lat);
        }
        if (strncmp_case(line, "X_STEP", 6) == 0) {
          insar_spacing_lon = atof(trim_spaces(str));
          fprintf(fp, "      <spacing_lon type=\"double\" definition=\"pixel "
            "spacing in longitude direction [degrees]\" units=\"degrees_east\""
            ">%g</spacing_lon>\n", insar_spacing_lon);
        }
        // range looks
        // azimuth looks
      }
      if (params->baseline) {
        fprintf(fp, "      <vertical_baseline type=\"double\" definition=\""
          "vertical baseline component [m]\" units=\"m\">%g"
          "</vertical_baseline>\n", vertical_baseline);
        fprintf(fp, "      <vertical_baseline_rate type=\"double\" definition"
          "=\"vertical baseline velocity [m/m]\" units=\"m/m\">%g"
          "</vertical_baseline_rate>\n", vertical_baseline_rate);
        fprintf(fp, "      <vertical_baseline_acceleration type=\"double\" "
          "definition=\"vertical baseline acceleration [m/m^2]\" units=\""
          "m/m^2\">%g</vertical_baseline_acceleration>\n", 
          vertical_baseline_acceleration);
        fprintf(fp, "      <horizontal_baseline type=\"double\" definition=\""
          "horizontal baseline component [m]\" units=\"m\">%g"
          "</horizontal_baseline>\n", horizontal_baseline);
        fprintf(fp, "      <horizontal_baseline_rate type=\"double\" "
          "definition=\"horizontal baseline velocity [m/m]\" units=\"m/m\">%g"
          "</horizontal_baseline_rate>\n", horizontal_baseline_rate);
        fprintf(fp, "      <horizontal_baseline_acceleration type=\"double\" "
          "definition=\"horizontal baseline acceleration [m/m^2]\" units=\""
          "m/m^2\">%g</horizontal_baseline_acceleration>\n", 
          horizontal_baseline_acceleration);
      }
      if (params->doppler) {
        fprintf(fp, "      <doppler0 type=\"double\" definition=\"constant "
          "Doppler term [Hz/PRF]\" units=\"Hz/PRF\">%g</doppler0>\n", 
          doppler0);
        fprintf(fp, "      <doppler1 type=\"double\" definition=\"linear "
          "Doppler term [Hz/(PRF*pixel)]\" units=\"Hz/(PRF*pixel)\">%g"
          "</doppler1>\n", doppler1);
        fprintf(fp, "      <doppler2 type=\"double\" definition=\"quadratic "
          "Doppler term [Hz/(PRF*pixel^2)]\" units=\"Hz/(PRF*pixel^2)\">%g"
          "</doppler2>\n", doppler2); 
        fprintf(fp, "      <slant_range_azimuth_resolution type=\"double\" "
          "definition=\"azimuth resolution in slant range [m]\" units=\"m\">"
          "%g</slant_range_azimuth_resolution>\n", 
          slant_range_azimuth_resolution);
      }
      fprintf(fp, "      <baseline_method type=\"string\" definition=\"baseline "
        "refinement using unwrapped phase and topography\">topo</baseline_method>"
        "\n");
      fprintf(fp, "      <orbit_type type=\"string\" definition=\"orbit type: "
        "HDR (header information) or PRC (precision state vectors)\">%s"
        "</orbit_type>\n", orbit_type);
      meta = meta_read(params->unwrapped_interferogram);
      if (meta->stats) {
        fprintf(fp, "      <phase_minimum type=\"double\" definition=\"minimum "
          "phase value\">%g</phase_minimum>\n", meta->stats->band_stats[0].min);
        fprintf(fp, "      <phase_maximum type=\"double\" definition=\"maximum "
          "phase value\">%g</phase_maximum>\n", meta->stats->band_stats[0].max);
        fprintf(fp, "      <percent_unwrapped type=\"double\" definition=\""
          "percentage of unwrapped phase\" units=\"percent\">%g</percent_unwrapped>\n",
          meta->stats->band_stats[0].percent_valid);
      }
      meta_free(meta);
      // filter
      // filter_strength
      // unwrapped_method
      // unwrapping_parameters
      fprintf(fp, "    </unwrapped_interferogram>\n");
      FCLOSE(fpFiles);
    }

    // Read information for coherence image
    if (params->correlation) {
      sprintf(rscFile, "%s.rsc", params->correlation);
      fpFiles = FOPEN(rscFile, "rt");
      fprintf(fp, "    <correlation>\n");
      split_dir_and_file(params->correlation, directory, filename);
      fprintf(fp, "      <file type=\"string\" definition=\"file name of "
        "correlation image\">%s</file>\n", filename);
      fprintf(fp, "      <source type=\"string\" definition=\"source of the "
        "data\">Alaska Satellite Facility</source>\n");
      fprintf(fp, "      <projection_string type=\"string\" definition=\"map "
      "projection as well known text\">GEOGCS[\"GCS_WGS_1984\",DATUM[\""
      "D_WGS_1984\",SPHEROID[\"WGS_1984\",6378137,298.257223563]],PRIMEM[\""
      "Greenwich\",0],UNIT[\"Degree\",0.017453292519943295]]"
      "</projection_string>\n");
      while (NULL != fgets(line, 255, fpFiles)) {
        sprintf(str, "%s", line+40);
        if (strncmp_case(line, "WIDTH", 5) == 0)
          fprintf(fp, "      <width type=\"int\" definition=\"width of the "
            "image\">%s</width>\n", trim_spaces(str));
        if (strncmp_case(line, "FILE_LENGTH", 11) == 0)
          fprintf(fp, "      <height type=\"int\" definition=\"height of the "
            "image\">%s</height>\n", trim_spaces(str));
        if (strncmp_case(line, "Y_FIRST", 7) == 0)
          fprintf(fp, "      <start_lat type=\"double\" definition=\"starting "
            "latitude of the image [degrees]\" units=\"degrees_north\">%s"
            "</start_lat>\n", trim_spaces(str));
        if (strncmp_case(line, "X_FIRST", 7) == 0)
          fprintf(fp, "      <start_lon type=\"double\" definition=\"starting "
            "longitude of the image [degrees]\" units=\"degrees_east\">%s"
            "</start_lon>\n", trim_spaces(str));
        if (strncmp_case(line, "Y_STEP", 6) == 0)
          fprintf(fp, "      <spacing_lat type=\"double\" definition=\"pixel "
            "spacing in latitude direction [degrees]\" units=\"degrees_north\""
            ">%s</spacing_lat>\n", trim_spaces(str));
        if (strncmp_case(line, "X_STEP", 6) == 0)
          fprintf(fp, "      <spacing_lon type=\"double\" definition=\"pixel "
            "spacing in longitude direction [degrees]\" units=\"degrees_east\""
            ">%s</spacing_lon>\n", trim_spaces(str));
        // range looks
        // azimuth looks
      }
      if (params->baseline) {
        fprintf(fp, "      <vertical_baseline type=\"double\" definition=\""
          "vertical baseline component [m]\" units=\"m\">%g"
          "</vertical_baseline>\n", vertical_baseline);
        fprintf(fp, "      <vertical_baseline_rate type=\"double\" definition"
          "=\"vertical baseline velocity [m/m]\" units=\"m/m\">%g"
          "</vertical_baseline_rate>\n", vertical_baseline_rate);
        fprintf(fp, "      <vertical_baseline_acceleration type=\"double\" "
          "definition=\"vertical baseline acceleration [m/m^2]\" units=\""
          "m/m^2\">%g</vertical_baseline_acceleration>\n", 
          vertical_baseline_acceleration);
        fprintf(fp, "      <horizontal_baseline type=\"double\" definition=\""
          "horizontal baseline component [m]\" units=\"m\">%g"
          "</horizontal_baseline>\n", horizontal_baseline);
        fprintf(fp, "      <horizontal_baseline_rate type=\"double\" "
          "definition=\"horizontal baseline velocity [m/m]\" units=\"m/m\">%g"
          "</horizontal_baseline_rate>\n", horizontal_baseline_rate);
        fprintf(fp, "      <horizontal_baseline_acceleration type=\"double\" "
          "definition=\"horizontal baseline acceleration [m/m^2]\" units=\""
          "m/m^2\">%g</horizontal_baseline_acceleration>\n", 
          horizontal_baseline_acceleration);
      }
      if (params->doppler) {
        fprintf(fp, "      <doppler0 type=\"double\" definition=\"constant "
          "Doppler term [Hz/PRF]\" units=\"Hz/PRF\">%g</doppler0>\n", 
          doppler0);
        fprintf(fp, "      <doppler1 type=\"double\" definition=\"linear "
          "Doppler term [Hz/(PRF*pixel)]\" units=\"Hz/(PRF*pixel)\">%g"
          "</doppler1>\n", doppler1);
        fprintf(fp, "      <doppler2 type=\"double\" definition=\"quadratic "
          "Doppler term [Hz/(PRF*pixel^2)]\" units=\"Hz/(PRF*pixel^2)\">%g"
          "</doppler2>\n", doppler2); 
        fprintf(fp, "      <slant_range_azimuth_resolution type=\"double\" "
          "definition=\"azimuth resolution in slant range [m]\" units=\"m\">"
          "%g</slant_range_azimuth_resolution>\n", 
          slant_range_azimuth_resolution);
      }
      fprintf(fp, "      <baseline_method type=\"string\" definition=\"baseline "
        "refinement using unwrapped phase and topography\">topo</baseline_method>"
        "\n");
      fprintf(fp, "      <orbit_type type=\"string\" definition=\"orbit type: "
        "HDR (header information) or PRC (precision state vectors)\">%s"
        "</orbit_type>\n", orbit_type);
      meta = meta_read(params->correlation);
      if (meta->stats) {
        fprintf(fp, "      <average_coherence type=\"double\" definition=\""
          "average coherence\">%g</average_coherence>\n",
          meta->stats->band_stats[0].mean);
      }
      meta_free(meta);
      fprintf(fp, "    </correlation>\n");
      FCLOSE(fpFiles);
    }

    // Read information for incidence angle map
    if (params->incidence_angle) {
      sprintf(rscFile, "%s.rsc", params->incidence_angle);
      fpFiles = FOPEN(rscFile, "rt");
      fprintf(fp, "    <incidence_angle>\n");
      split_dir_and_file(params->incidence_angle, directory, filename);
      fprintf(fp, "      <file type=\"string\" definition=\"file name of "
        "incidence angle map\">%s</file>\n", filename);
      fprintf(fp, "      <source type=\"string\" definition=\"source of the "
        "data\">Alaska Satellite Facility</source>\n");
      fprintf(fp, "      <projection_string type=\"string\" definition=\"map "
      "projection as well known text\">GEOGCS[\"GCS_WGS_1984\",DATUM[\""
      "D_WGS_1984\",SPHEROID[\"WGS_1984\",6378137,298.257223563]],PRIMEM[\""
      "Greenwich\",0],UNIT[\"Degree\",0.017453292519943295]]"
      "</projection_string>\n");
      while (NULL != fgets(line, 255, fpFiles)) {
        sprintf(str, "%s", line+40);
        if (strncmp_case(line, "WIDTH", 5) == 0)
          fprintf(fp, "      <width type=\"int\" definition=\"width of the "
            "image\">%s</width>\n", trim_spaces(str));
        if (strncmp_case(line, "FILE_LENGTH", 11) == 0)
          fprintf(fp, "      <height type=\"int\" definition=\"height of the "
            "image\">%s</height>\n", trim_spaces(str));
        if (strncmp_case(line, "Y_FIRST", 7) == 0)
          fprintf(fp, "      <start_lat type=\"double\" definition=\"starting "
            "latitude of the image [degrees]\" units=\"degrees_north\">%s"
            "</start_lat>\n", trim_spaces(str));
        if (strncmp_case(line, "X_FIRST", 7) == 0)
          fprintf(fp, "      <start_lon type=\"double\" definition=\"starting "
            "longitude of the image [degrees]\" units=\"degrees_east\">%s"
            "</start_lon>\n", trim_spaces(str));
        if (strncmp_case(line, "Y_STEP", 6) == 0)
          fprintf(fp, "      <spacing_lat type=\"double\" definition=\"pixel "
            "spacing in latitude direction [degrees]\" units=\"degrees_north\""
            ">%s</spacing_lat>\n", trim_spaces(str));
        if (strncmp_case(line, "X_STEP", 6) == 0)
          fprintf(fp, "      <spacing_lon type=\"double\" definition=\"pixel "
            "spacing in longitude direction [degrees]\" units=\"degrees_east\""
            ">%s</spacing_lon>\n", trim_spaces(str));
      }			
      fprintf(fp, "    </incidence_angle>\n");
      FCLOSE(fpFiles);
    }

    // Read information for digital elevation model
    int dem_width = 0, dem_height = 0;
    double dem_start_lat = -99, dem_start_lon = -199;
    double dem_spacing_lat = -99, dem_spacing_lon = -199;
    if (params->dem_file) {
      sprintf(rscFile, "%s.rsc", params->dem_file);
      if (fileExists(rscFile)) {
        dem = TRUE;
        fpFiles = FOPEN(rscFile, "rt");
        fprintf(fp, "    <digital_elevation_model>\n");
        split_dir_and_file(params->dem_file, directory, filename);
        fprintf(fp, "      <file type=\"string\" definition=\"file name of "
          "digital elevation model\">%s</file>\n", filename);
        fprintf(fp, "      <height_units type=\"string\" definition=\"units of "
          "the height values\">meters</height_units>\n");
        fprintf(fp, "      <source type=\"string\" definition=\"source of the "
          "data\">OpenTopo</source>\n");				
        while (NULL != fgets(line, 255, fpFiles)) {
          sprintf(str, "%s", line+13);
          if (strncmp_case(line, "PROJECTION", 10) == 0) {
            sprintf(map_projection, "%s", trim_spaces(str));
            if (strcmp_case(map_projection, "LATLON") == 0)            
              fprintf(fp, "      <projection_string type=\"string\" definition"
              "=\"map projection as well known text\">GEOGCS[\"GCS_WGS_1984\","
              "DATUM[\"D_WGS_1984\",SPHEROID[\"WGS_1984\",6378137,298.257223563"
              "]],PRIMEM[\"Greenwich\",0],UNIT[\"Degree\",0.017453292519943295"
              "]]</projection_string>\n");
          }
          if (strncmp_case(line, "WIDTH", 5) == 0) {
            dem_width = atoi(trim_spaces(str));
            fprintf(fp, "      <width type=\"int\" definition=\"width of the "
              "image\">%d</width>\n", dem_width);
          }
          if (strncmp_case(line, "FILE_LENGTH", 11) == 0) {
            dem_height = atoi(trim_spaces(str));
            fprintf(fp, "      <height type=\"int\" definition=\"height of the "
              "image\">%d</height>\n", dem_height);
          }
          if (strncmp_case(line, "Y_FIRST", 7) == 0) {
            dem_start_lat = atof(trim_spaces(str));
            fprintf(fp, "      <start_lat type=\"double\" definition=\"starting "
              "latitude of the image [degrees]\" units=\"degrees_north\">%g"
              "</start_lat>\n", dem_start_lat);
          }
          if (strncmp_case(line, "X_FIRST", 7) == 0) {
            dem_start_lon = atof(trim_spaces(str));
            fprintf(fp, "      <start_lon type=\"double\" definition=\"starting "
              "longitude of the image [degrees]\" units=\"degrees_east\">%g"
              "</start_lon>\n", dem_start_lon);
          }
          if (strncmp_case(line, "Y_STEP", 6) == 0) {
            dem_spacing_lat = atof(trim_spaces(str));
            fprintf(fp, "      <spacing_lat type=\"double\" definition=\"pixel "
              "spacing in latitude direction [degrees]\" units=\"degrees_north\""
              ">%g</spacing_lat>\n", dem_spacing_lat);
          }
          if (strncmp_case(line, "X_STEP", 6) == 0) {
            dem_spacing_lon = atof(trim_spaces(str));
            fprintf(fp, "      <spacing_lon type=\"double\" definition=\"pixel "
              "spacing in longitude direction [degrees]\" units=\"degrees_east\""
              ">%g</spacing_lon>\n", dem_spacing_lon);
          }
        }
        if (params->dem_url)
          fprintf(fp, "      <url type=\"string\" definition=\"URL used to download"
            " digital elevation model\">%s</url>\n", xml_encode(params->dem_url));
        fprintf(fp, "    </digital_elevation_model>\n");
        FCLOSE(fpFiles);
      }
    }

    // Read information for troposphere
    int tropo_width = 0, tropo_height = 0;
    double tropo_start_lat = -99, tropo_start_lon = -199;
    double tropo_spacing_lat = -99, tropo_spacing_lon = -199;
    if (params->troposphere) {
      sprintf(rscFile, "%s.rsc", params->troposphere);
      if (fileExists(rscFile)) {
        tropo = TRUE;
        fpFiles = FOPEN(rscFile, "rt");
        fprintf(fp, "    <troposphere>\n");
        split_dir_and_file(params->troposphere, directory, filename);
        fprintf(fp, "      <file type=\"string\" definition=\"file name of "
          "tropospheric information\">%s</file>\n", filename);
        fprintf(fp, "      <source type=\"string\" definition=\"source of the "
          "data\">Jet Propulsion Laboratory</source>\n");				
        while (NULL != fgets(line, 255, fpFiles)) {
          sprintf(str, "%s", line+15);
          if (strncmp_case(line, "PROJECTION", 10) == 0) {
            sprintf(map_projection, "%s", trim_spaces(str));
            if (strcmp_case(map_projection, "LATLON") == 0)
              fprintf(fp, "      <projection_string type=\"string\" definition"
              "=\"map projection as well known text\">GEOGCS[\"GCS_WGS_1984\","
              "DATUM[\"D_WGS_1984\",SPHEROID[\"WGS_1984\",6378137,298.257223563"
              "]],PRIMEM[\"Greenwich\",0],UNIT[\"Degree\",0.017453292519943295"
              "]]</projection_string>\n");
          }
          if (strncmp_case(line, "WIDTH", 5) == 0) {
            tropo_width = atoi(trim_spaces(str));
            fprintf(fp, "      <width type=\"int\" definition=\"width of the "
              "image\">%d</width>\n", tropo_width);
          }
          if (strncmp_case(line, "FILE_LENGTH", 11) == 0) {
            tropo_height = atoi(trim_spaces(str));
            fprintf(fp, "      <height type=\"int\" definition=\"height of the "
              "image\">%d</height>\n", tropo_height);
          }
          if (strncmp_case(line, "Y_FIRST", 7) == 0) {
            tropo_start_lat = atof(trim_spaces(str));
            fprintf(fp, "      <start_lat type=\"double\" definition=\"starting "
              "latitude of the image [degrees]\" units=\"degrees_north\">%g"
              "</start_lat>\n", tropo_start_lat);
          }
          if (strncmp_case(line, "X_FIRST", 7) == 0) {
            tropo_start_lon = atof(trim_spaces(str));
            fprintf(fp, "      <start_lon type=\"double\" definition=\"starting "
              "longitude of the image [degrees]\" units=\"degrees_east\">%g"
              "</start_lon>\n", tropo_start_lon);
          }
          if (strncmp_case(line, "Y_STEP", 6) == 0) {
            tropo_spacing_lat = atof(trim_spaces(str));
            fprintf(fp, "      <spacing_lat type=\"double\" definition=\"pixel "
              "spacing in latitude direction [degrees]\" units=\"degrees_north\""
              ">%g</spacing_lat>\n", tropo_spacing_lat);
          }
          if (strncmp_case(line, "X_STEP", 6) == 0) {
            tropo_spacing_lon = atof(trim_spaces(str));
            fprintf(fp, "      <spacing_lon type=\"double\" definition=\"pixel "
              "spacing in longitude direction [degrees]\" units=\"degrees_east\""
              ">%g</spacing_lon>\n", tropo_spacing_lon);
          }
        }
        if (params->troposphere_url)
          fprintf(fp, "      <url type=\"string\" definition=\"URL used to download"
            " tropospheric correction\">%s</url>\n", xml_encode(params->troposphere_url));
        meta = meta_read(params->troposphere);
        if (meta->stats) {
          fprintf(fp, "      <correction_minimum>%g</correction_minimum>\n",
            meta->stats->band_stats[0].min);
          fprintf(fp, "      <correction_maximum>%g</correction_maximum>\n",
            meta->stats->band_stats[0].max);
          fprintf(fp, "      <correction_coverage>%g</correction_coverage>\n",
            meta->stats->band_stats[0].percent_valid);
          fprintf(fp, "      <correction.variation>%g</correction_variation>\n",
            meta->stats->band_stats[0].std_deviation);
        }
        meta_free(meta);
        fprintf(fp, "    </troposphere>\n");
        FCLOSE(fpFiles);
      }
    }
    fprintf(fp, "  </metadata>\n");

    // Browse image information
    if (browse) {
      fprintf(fp, "  <browse>\n");
      if (params->browse_amplitude && fileExists(params->browse_amplitude))
        fprintf(fp, "    <amplitude>%s</amplitude>\n", params->browse_amplitude);
      if (params->browse_wrapped_interferogram && 
        fileExists(params->browse_wrapped_interferogram))
        fprintf(fp, "    <wrapped_interferogram>%s</wrapped_interferogram>\n",
          params->browse_wrapped_interferogram);
      if (params->browse_unwrapped_interferogram &&
        fileExists(params->browse_unwrapped_interferogram))
        fprintf(fp, "    <unwrapped_interferogram>%s</unwrapped_interferogram>"
          "\n", params->browse_unwrapped_interferogram);
      if (params->browse_correlation && fileExists(params->browse_correlation))
        fprintf(fp, "    <correlation>%s</correlation>\n", 
          params->browse_correlation);
      fprintf(fp, "  </browse>\n");
    }

    // Data extent
    fprintf(fp, "  <extent>\n");
    fprintf(fp, "    <insar>\n");
    fprintf(fp, "      <westBoundLongitude>%.5f</westBoundLongitude>\n",
      insar_start_lon);
    fprintf(fp, "      <eastBoundLongitude>%.5f</eastBoundLongitude>\n",
      (insar_start_lon + insar_spacing_lon*insar_width));
    fprintf(fp, "      <northBoundLatitude>%.5f</northBoundLatitude>\n",
      insar_start_lat);
    fprintf(fp, "      <southBoundLatitude>%.5f</southBoundLatitude>\n",
      (insar_start_lat + insar_spacing_lat*insar_height));
    fprintf(fp, "    </insar>\n");
    if (dem) {
      fprintf(fp, "    <digital_elevation_model>\n");
      fprintf(fp, "      <westBoundLongitude>%.5f</westBoundLongitude>\n",
        dem_start_lon);
      fprintf(fp, "      <eastBoundLongitude>%.5f</eastBoundLongitude>\n",
        (dem_start_lon + dem_spacing_lon*dem_width));
      fprintf(fp, "      <northBoundLatitude>%.5f</northBoundLatitude>\n",
        dem_start_lat);
      fprintf(fp, "      <southBoundLatitude>%.5f</southBoundLatitude>\n",
        (dem_start_lat + dem_spacing_lat*dem_height));
      fprintf(fp, "    </digital_elevation_model>\n");    
    }
    if (tropo) {
      fprintf(fp, "    <troposphere>\n");
      fprintf(fp, "      <westBoundLongitude>%.5f</westBoundLongitude>\n",
        tropo_start_lon);
      fprintf(fp, "      <eastBoundLongitude>%.5f</eastBoundLongitude>\n",
        (tropo_start_lon + tropo_spacing_lon*tropo_width));
      fprintf(fp, "      <northBoundLatitude>%.5f</northBoundLatitude>\n",
        tropo_start_lat);
      fprintf(fp, "      <southBoundLatitude>%.5f</southBoundLatitude>\n",
        (tropo_start_lat + tropo_spacing_lat*tropo_height));
      fprintf(fp, "    </troposphere>\n");    
    }
    fprintf(fp, "  </extent>\n");

    // Statistics
    meta = meta_read(params->wrapped_interferogram);
    if (meta->stats)
      stats = TRUE;
    meta_free(meta);
    meta = meta_read(params->unwrapped_interferogram);
    if (meta->stats)
      stats = TRUE;
    meta_free(meta);
    meta = meta_read(params->correlation);
    if (meta->stats)
      stats = TRUE;
    meta_free(meta);
    if (params->dem_file) {
      char metaFile[512];
      sprintf(metaFile, "%s.meta", params->dem_file);
      meta = meta_read(metaFile);
      if (meta->stats)
        stats = TRUE;
      meta_free(meta);
    }
    if (params->troposphere) {
      meta = meta_read(params->troposphere);
      if (meta->stats)
        stats = TRUE;
      meta_free(meta);
    }    
    if (stats) {
      fprintf(fp, "  <statistics>\n");
      meta = meta_read(params->wrapped_interferogram);
      if (meta->stats) {
        fprintf(fp, "    <wrapped_interferogram>\n");
        fprintf(fp, "      <minimum_value>%.11g</minimum_value>\n",
          meta->stats->band_stats[0].min);
        fprintf(fp, "      <maximum_value>%.11g</maximum_value>\n",
          meta->stats->band_stats[0].max);
        fprintf(fp, "      <mean_value>%.11g</mean_value>\n",
          meta->stats->band_stats[0].mean);
        fprintf(fp, "      <standard_deviation>%.11g</standard_deviation>\n",
          meta->stats->band_stats[0].std_deviation);
        fprintf(fp, "      <percent_valid_values>%.3f</percent_valid_values>\n",
          meta->stats->band_stats[0].percent_valid);
        fprintf(fp, "    </wrapped_interferogram>\n");
      }
      meta_free(meta);
      meta = meta_read(params->unwrapped_interferogram);
      if (meta->stats) {
        fprintf(fp, "    <unwrapped_interferogram>\n");
        fprintf(fp, "      <minimum_value>%.11g</minimum_value>\n",
          meta->stats->band_stats[0].min);
        fprintf(fp, "      <maximum_value>%.11g</maximum_value>\n",
          meta->stats->band_stats[0].max);
        fprintf(fp, "      <mean_value>%.11g</mean_value>\n",
          meta->stats->band_stats[0].mean);
        fprintf(fp, "      <standard_deviation>%.11g</standard_deviation>\n",
          meta->stats->band_stats[0].std_deviation);
        fprintf(fp, "      <percent_valid_values>%.3f</percent_valid_values>\n",
          meta->stats->band_stats[0].percent_valid);
        fprintf(fp, "    </unwrapped_interferogram>\n");
      }
      meta_free(meta);
      meta = meta_read(params->correlation);
      if (meta->stats) {
        fprintf(fp, "    <correlation>\n");
        fprintf(fp, "      <minimum_value>%.11g</minimum_value>\n",
          meta->stats->band_stats[0].min);
        fprintf(fp, "      <maximum_value>%.11g</maximum_value>\n",
          meta->stats->band_stats[0].max);
        fprintf(fp, "      <mean_value>%.11g</mean_value>\n",
          meta->stats->band_stats[0].mean);
        fprintf(fp, "      <standard_deviation>%.11g</standard_deviation>\n",
          meta->stats->band_stats[0].std_deviation);
        fprintf(fp, "      <percent_valid_values>%.3f</percent_valid_values>\n",
          meta->stats->band_stats[0].percent_valid);
        fprintf(fp, "    </correlation>\n");
      }
      meta_free(meta);
      if (params->dem_file) {
        char metaFile[512];
        sprintf(metaFile, "%s.meta", params->dem_file);
        meta = meta_read(metaFile);
        if (meta->stats) {
          fprintf(fp, "    <digital_elevation_model>\n");
          fprintf(fp, "      <minimum_value>%.11g</minimum_value>\n",
            meta->stats->band_stats[0].min);
          fprintf(fp, "      <maximum_value>%.11g</maximum_value>\n",
            meta->stats->band_stats[0].max);
          fprintf(fp, "      <mean_value>%.11g</mean_value>\n",
            meta->stats->band_stats[0].mean);
          fprintf(fp, "      <standard_deviation>%.11g</standard_deviation>\n",
            meta->stats->band_stats[0].std_deviation);
          fprintf(fp, "      <percent_valid_values>%.3f</percent_valid_values>"
            "\n", meta->stats->band_stats[0].percent_valid);
          fprintf(fp, "    </digital_elevation_model>\n");
        }
        meta_free(meta);
      }
      if (params->troposphere) {
        meta = meta_read(params->troposphere);
        if (meta->stats) {
          fprintf(fp, "    <troposphere>\n");
          fprintf(fp, "      <minimum_value>%.11g</minimum_value>\n",
            meta->stats->band_stats[0].min);
          fprintf(fp, "      <maximum_value>%.11g</maximum_value>\n",
            meta->stats->band_stats[0].max);
          fprintf(fp, "      <mean_value>%.11g</mean_value>\n",
            meta->stats->band_stats[0].mean);
          fprintf(fp, "      <standard_deviation>%.11g</standard_deviation>\n",
            meta->stats->band_stats[0].std_deviation);
          fprintf(fp, "      <percent_valid_values>%.3f</percent_valid_values>"
            "\n", meta->stats->band_stats[0].percent_valid);
          fprintf(fp, "    </troposphere>\n");
        }
        meta_free(meta);
      }
      fprintf(fp, "  </statistics>\n");
    }

    // Working the various log files
    fprintf(fp, "  <processing>\n");
    
    // Master image processing
    split_dir_and_file(params->master_metadata, directory, filename);
    sprintf(logFile, "%s%clog", directory, DIR_SEPARATOR);
    fpFiles = FOPEN(logFile, "rt");
    while (NULL != fgets(line, 255, fpFiles)) {
      if (strstr(line, "make_raw_alos.pl")) {
        roi2iso_date(line, str);
        fprintf(fp, "    <master_data_ingest>%s</master_data_ingest>\n", 
          str);
      }
      if (strstr(line, "roi.pl")) {
        roi2iso_date(line, str);
        fprintf(fp, "    <master_sar_processing>%s</master_sar_processing>"
          "\n", str);
      }
    }
    FCLOSE(fpFiles);
    
    // Slave image processing
    split_dir_and_file(params->slave_metadata, directory, filename);
    sprintf(logFile, "%s%clog", directory, DIR_SEPARATOR);
    fpFiles = FOPEN(logFile, "rt");
    while (NULL != fgets(line, 255, fpFiles)) {
      if (strstr(line, "make_raw_alos.pl")) {
        roi2iso_date(line, str);
        fprintf(fp, "    <slave_data_ingest>%s</slave_data_ingest>\n", 
          str);
      }
      if (strstr(line, "roi.pl")) {
        roi2iso_date(line, str);
        fprintf(fp, "    <slave_sar_processing>%s</slave_sar_processing>\n",
          str);
      }
    }
    FCLOSE(fpFiles);
    
    // Interferometric processing
    split_dir_and_file(params->processing_log, directory, filename);
    sprintf(logFile, "%s%clog", directory, DIR_SEPARATOR);
    fpFiles = FOPEN(logFile, "rt");
    while (NULL != fgets(line, 255, fpFiles)) {
      if (strstr(line, "resamp.pl")) {
        roi2iso_date(line, str);
        fprintf(fp, "    <create_interferogram>%s</create_interferogram>\n", 
          str);
      }
      if (strstr(line, "make_cor.pl")) {
        roi2iso_date(line, str);
        fprintf(fp, "    <create_correlation>%s</create_correlation>\n", str);
      }
      if (strstr(line, "make_sim.pl")) {
        roi2iso_date(line, str);
        fprintf(fp, "    <remove_topography>%s</remove_topography>\n", str);
      }
      if (strstr(line, "int2filtmaskunwrapNew.pl")) {
        roi2iso_date(line, str);
        fprintf(fp, "    <phase_unwrapping>%s</phase_unwrapping>\n", str);
      }
      if (strstr(line, "make_geomap.pl")) {
        roi2iso_date(line, str);
        fprintf(fp, "    <geocoding>%s</geocoding>\n", str);
      }
    }
    FCLOSE(fpFiles);    
    
    fprintf(fp, "  </processing>\n");
    
    // Root metadata
    char data_source[25], processing[100], copyright[50], original_file[200];
    char version[25];
    sprintf(version, "v31 r172");
    meta = meta_read(params->master_meta_file);
    if (strcmp_case(meta->general->sensor, "ALOS") == 0 && 
        strcmp_case(meta->general->sensor_name, "SAR") == 0) {
      sprintf(data_source, "ALOS PALSAR");
      sprintf(copyright, "JAXA, METI (%d)", start.year);
    }
    meta_free(meta);
    sprintf(processing, "SAR interferometric product, processed by ROI_PAC "
      "(%s)", version);
    if (params->dem_file && fileExists(params->dem_file))
      strcat(processing, ", corrected for terrain");
    if (params->troposphere && fileExists(params->troposphere))
      strcat(processing, " and troposphere");
    split_dir_and_file(params->master_meta_file, directory, filename);
    sprintf(original_file, "master: %s, slave: ", stripExt(filename));
    split_dir_and_file(params->slave_meta_file, directory, filename);
    strcat(original_file, stripExt(filename));      

    fprintf(fp, "  <root>\n");
    fprintf(fp, "    <institution>Alaska Satellite Facility</institution>\n");
    fprintf(fp, "    <title>%s</title>\n", processing);
    fprintf(fp, "    <source>InSAR pair from %s data</source>\n", data_source);
    fprintf(fp, "    <original_file>%s</original_file>\n", original_file);
    fprintf(fp, "    <comment>Copyright %s</comment>\n", copyright);
    fprintf(fp, "    <reference>Documentation available at: www.asf.alaska.edu"
      "</reference>\n");
    fprintf(fp, "    <history>%s: H5 file created.</history>\n", creation);
    fprintf(fp, "  </root>\n");
    
    fprintf(fp, "</hdf5>\n");
    FCLOSE(fp);
  }
  else if (strcmp_case(type, "GAMMA RTC") == 0) {

    meta = NULL;
    fp = FOPEN(xml_name, "wt");
    fprintf(fp, "<hdf5>\n");
    fprintf(fp, "  <granule>%s</granule>\n", params->granule);
    fprintf(fp, "  <metadata_creation>%s</metadata_creation>\n", creation);

    // Let's check for the files first
    if (params->metadata && !fileExists(params->metadata))
      asfPrintError("Metadata file (%s) is missing!\n", params->metadata);
    if (params->dem_file && !fileExists(params->dem_file))
      asfPrintError("Oversampled digital elevation model (%s) is missing!\n",
        params->dem_file);
    if (params->original_dem && !fileExists(params->original_dem))
      asfPrintError("Original digital elevation model (%s) is missing!\n",
        params->original_dem);
    if (params->rtc_HH_metadata && !fileExists(params->rtc_HH_metadata))
      asfPrintError("Metadata for terrain corrected file (%s) is missing!\n",
        params->rtc_HH_metadata);
    if (params->rtc_HH_file && !fileExists(params->rtc_HH_file))
      asfPrintError("Terrain corrected file (%s) is missing!\n", 
        params->rtc_HH_file);
    if ((params->browse_amplitude && fileExists(params->browse_amplitude)) ||
      (params->kml_overlay && fileExists(params->kml_overlay)))
        browse = TRUE;
    if (params->browse_amplitude && !fileExists(params->browse_amplitude))
      asfPrintError("Browse image file (%s) is missing!\n", 
        params->browse_amplitude);
    if (params->kml_overlay && !fileExists(params->kml_overlay))
      asfPrintError("KML overlay file (%s) is missing!\n", params->kml_overlay);

    // Fill in the data section
    fprintf(fp, "  <data>\n");
    if (params->rtc_HH_file)
      fprintf(fp, "    <terrain_corrected_HH>%s</terrain_corrected_HH>\n",
        params->rtc_HH_file);
    if (params->rtc_HV_file)
      fprintf(fp, "    <terrain_corrected_HV>%s</terrain_corrected_HV>\n",
        params->rtc_HV_file);
    if (params->rtc_VH_file)
      fprintf(fp, "    <terrain_corrected_VH>%s</terrain_corrected_VH>\n",
        params->rtc_VH_file);
    if (params->rtc_VV_file)
      fprintf(fp, "    <terrain_corrected_VV>%s</terrain_corrected_VV>\n",
        params->rtc_VV_file);
    fprintf(fp, "    <digital_elevation_model>%s</digital_elevation_model>\n",
      params->original_dem);
    fprintf(fp, "    <layover_shadow_mask>%s</layover_shadow_mask>\n",
      params->layover_shadow_mask);
    fprintf(fp, "  </data>\n");

    // Add metadata
    char original_file[200];
    char *begin = (char *) MALLOC(sizeof(char)*30);
    char *center = (char *) MALLOC(sizeof(char)*30);
    char *end = (char *) MALLOC(sizeof(char)*30);
    int year;
    fprintf(fp, "  <metadata>\n");
   
    int range_looks=0, azimuth_looks=0;
    double slant_spacing=0, azimuth_spacing=0;
    fpFiles = FOPEN(params->processing_log, "r");
    while (NULL != fgets(line, 255, fpFiles)) {
      char *key, *value;
      split2(line, ':', &key, &value);
      if (strcmp(key, "range looks") == 0 && strstr(line, "azimuth looks") == NULL)
        range_looks = atoi(value);
      else if (strcmp(key, "azimuth looks") == 0)
        azimuth_looks = atoi(value);
      else if (strcmp(key, "MLI range sample spacing (m)") == 0)
        slant_spacing = atof(value);
      else if (strcmp(key, "MLI azimuth sample spacing (m)") == 0)
        azimuth_spacing = atof(value);
    }
    FCLOSE(fpFiles);

    double dop0=0, dop1=0, dop2=0, ddop0=0, ddop1=0, ddop2=0;
    if (params->mli_par_file && fileExists(params->mli_par_file)) {
      fpFiles = FOPEN(params->mli_par_file, "r");
      while (NULL != fgets(line, 255, fpFiles)) {
        char *key, *value;
        split2(line, ':', &key, &value);
        if (strcmp(key, "doppler_polynomial") == 0) {
          sscanf(value, "%lf %lf %lf", &dop0, &dop1, &dop2);
        }
        else if (strcmp(key, "doppler_poly_dot") == 0) {
          sscanf(value, "%lf %lf %lf", &ddop0, &ddop1, &ddop2);
        }
      }
      FCLOSE(fpFiles);
    }
    else {
      asfPrintWarning("mli.par not found: %s\n", params->mli_par_file);
    }

    double range_offset=0, azimuth_offset=0;
    double range_stddev=0, azimuth_stddev=0;
    int patches_accepted=0, patches_attempted=0;
    fpFiles = FOPEN(params->mk_geo_radcal_2_log, "r");
    while (NULL != fgets(line, 255, fpFiles)) {
      char *key, *value;
      split2(line, ':', &key, &value);
      if (strcmp(key, "final range offset poly. coeff.") == 0)
        range_offset = atof(value);
      else if (strcmp(key, "final azimuth offset poly. coeff.") == 0)
        azimuth_offset = atof(value);
      else if (strcmp(key, "final model fit std. dev. (samples) range") == 0)
        sscanf(value, "%lf azimuth: %lf", &range_stddev, &azimuth_stddev);
      else if (strcmp(key, "final solution") == 0 && strstr(value, "offset estimates accepted out of"))
        sscanf(value, "%d offset estimates accepted out of %d samples", &patches_accepted, &patches_attempted);
    }
    FCLOSE(fpFiles);

    int passed;
    if (fileExists(params->coreg_check_log)) {
      passed = -1;
      fpFiles = FOPEN(params->coreg_check_log, "r");
      while (NULL != fgets(line, 255, fpFiles)) {
        if (strstr(line, "passed coregistration")) {
          passed = TRUE;
        }
        else if (strstr(line, "failed coregistration")) {
          passed = FALSE;
        }
      }
      FCLOSE(fpFiles);
      if (passed == -1)
        asfPrintError("Could not determine if this granule passed coregistration!");
    }
    else {
      passed = FALSE;
    }

    // Original input image
    char beam_mode[5];
    fprintf(fp, "    <input_image>\n");

    meta = meta_read(params->metadata);
    int ns = meta->general->sample_count;
    double xs = meta->general->x_pixel_size;
    double slant_first = meta->sar->slant_range_first_pixel;
    double slant_center = slant_first + ns*xs/2.0;
    double slant_last = slant_first + ns*xs;
    strcpy(beam_mode, "FBS");
    strcpy(original_file, params->input_HH_file);
    if (params->input_HV_file) {
      strcpy(beam_mode, "FBD");
      sprintf(original_file, "%s,%s", params->input_HH_file, 
        params->input_HV_file);
    }
    if (params->input_VH_file && params->input_VV_file) {
      strcpy(beam_mode, "PLR");
      sprintf(original_file, "%s,%s,%s,%s", params->input_HH_file, 
        params->input_HV_file, params->input_VH_file, params->input_VV_file);
    }
    meta2iso_date(meta, begin, center, end);
    fprintf(fp, "      <file type=\"string\" definition=\"file name(s) of the "
      "input image\">%s</file>\n", original_file);
    fprintf(fp, "      <platform type=\"string\" definition=\"name of the "
      "platform\">%s</platform>\n", meta->general->sensor);
    if (strcmp_case(meta->general->sensor, "ALOS") == 0 && 
    strcmp_case(meta->general->sensor_name, "SAR") == 0)
      fprintf(fp, "      <sensor type=\"string\" definition=\"name of the "
        "sensor\">PALSAR</sensor>\n");
    else
      fprintf(fp, "      <sensor type=\"string\" definition=\"name of the "
        "sensor\">%s</sensor>\n", meta->general->sensor_name);
    fprintf(fp, "      <wavelength type=\"double\" definition=\"wavelength of "
      "the sensor\" units=\"m\">%g</wavelength>\n", meta->sar->wavelength);
    fprintf(fp, "      <beam_mode type=\"string\" definition=\"beam mode of the"
      " sensor\">%s</beam_mode>\n", meta->general->mode);
    fprintf(fp, "      <absolute_orbit type=\"int\" definition=\"absolute orbit"
      " of the image\">%d</absolute_orbit>\n", meta->general->orbit);
    fprintf(fp, "      <frame type=\"int\" definition=\"frame number of the "
      "image\">%d</frame>\n",  meta->general->frame);
    if (meta->general->orbit_direction == 'A')
      fprintf(fp, "      <flight_direction type=\"string\" definition=\"flight "
      "direction of the sensor\">ascending</flight_direction>\n");
    else if (meta->general->orbit_direction == 'D')
      fprintf(fp, "      <flight_direction type=\"string\" definition=\"flight "
      "direction of the sensor\">descending</flight_direction>\n");
    if (strcmp_case(meta->sar->polarization, "HH") == 0) {
      fprintf(fp, "      <transmitted_polarization type=\"string\" definition="
        "\"polarization of transmitted signal\">horizontal</"
        "transmitted_polarization>\n");
      fprintf(fp, "      <received_polarization type=\"string\" definition=\""
        "polarization of received signal\">horizontal</received_polarization>"
        "\n");
    }
    else if (strcmp_case(meta->sar->polarization, "HV") == 0) {
      fprintf(fp, "      <transmitted_polarization type=\"string\" definition="
        "\"polarization of transmitted signal\">horizontal</"
        "transmitted_polarization>\n");
      fprintf(fp, "      <received_polarization type=\"string\" definition=\""
        "polarization of received signal\">vertical</received_polarization>\n");
    }
    else if (strcmp_case(meta->sar->polarization, "VH") == 0) {
      fprintf(fp, "      <transmitted_polarization type=\"string\" definition="
        "\"polarization of transmitted signal\">vertical</"
        "transmitted_polarization>\n");
      fprintf(fp, "      <received_polarization type=\"string\" definition=\""
        "polarization of received signal\">horizontal</received_polarization>"
        "\n");
    }
    else if (strcmp_case(meta->sar->polarization, "VV") == 0) {
      fprintf(fp, "      <transmitted_polarization type=\"string\" definition="
        "\"polarization of transmitted signal\">vertical</"
        "transmitted_polarization>\n");
      fprintf(fp, "      <received_polarization type=\"string\" definition=\""
        "polarization of received signal\">vertical</received_polarization>\n");
    }
    if (meta->general->image_data_type == COMPLEX_IMAGE)
      fprintf(fp, "      <data_processing_level type=\"string\" definition=\""
        "processing level of the input data\">single look complex"
        "</data_processing_level>\n");
    fprintf(fp, "      <data_format type=\"string\" definition=\"data format "
      "of input data\">CEOS</data_format>\n");
    fprintf(fp, "      <prf type=\"double\" definition=\"pulse repetition "
      "frequency\" units=\"Hz\">%g</prf>\n", meta->sar->prf);
    fprintf(fp, "      <start_datetime type=\"string\" definition=\"UTC "
      "time at the start of the image\">%s</start_datetime>\n", begin); 	
    fprintf(fp, "      <center_datetime type=\"string\" definition=\"UTC "
      "time at the center of the image\">%s</center_datetime>\n", center);
    fprintf(fp, "      <end_datetime type=\"string\" definition=\"UTC "
      "time at the end of the image\">%s</end_datetime>\n", end);
    fprintf(fp, "      <doppler_poly_0 type=\"double\" definition=\"Doppler "
      "polynomial\" units=\"Hz\">%g</doppler_poly_0>\n", dop0);
    fprintf(fp, "      <doppler_poly_1 type=\"double\" definition=\"Doppler "
      "polynomial\" units=\"Hz/m\">%g</doppler_poly_1>\n", dop1);
    fprintf(fp, "      <doppler_poly_2 type=\"double\" definition=\"Doppler "
      "polynomial\" units=\"Hz/m^2\">%g</doppler_poly_2>\n", dop2);
    fprintf(fp, "      <doppler_poly_dot_0 type=\"double\" definition=\"Doppler "
      "polynomial dot\" units=\"Hz/s\">%g</doppler_poly_dot_0>\n", ddop0);
    fprintf(fp, "      <doppler_poly_dot_1 type=\"double\" definition=\"Doppler "
      "polynomial dot\" units=\"Hz/s/m\">%g</doppler_poly_dot_1>\n", ddop1);
    fprintf(fp, "      <doppler_poly_dot_2 type=\"double\" definition=\"Doppler "
      "polynomial dot\" units=\"Hz/s/m^2\">%g</doppler_poly_dot_2>\n", ddop2);
    fprintf(fp, "      <range_looks type=\"int\" definition=\"Number of range "
      "looks\">%d</range_looks>\n", range_looks);
    fprintf(fp, "      <azimuth_looks type=\"int\" definition=\"Number of azimuth "
      "looks\">%d</azimuth_looks>\n", azimuth_looks);
    fprintf(fp, "      <slant_spacing type=\"double\" definition=\"Pixel size in "
      "slant range\" units=\"m\">%g</slant_spacing>\n", slant_spacing);
    fprintf(fp, "      <azimuth_spacing type=\"double\" definition=\"Pixel size in "
      "azimuth\" units=\"m\">%g</azimuth_spacing>\n", azimuth_spacing);
    fprintf(fp, "      <slant_to_first type=\"double\" definition=\"Slant range "
      "distance to the near-range edge of the image\" units=\"m\">%.3f"
      "</slant_to_first>\n", slant_first);
    fprintf(fp, "      <slant_to_center type=\"double\" definition=\"Slant range "
      "distance to the center of the image\" units=\"m\">%.3f"
      "</slant_to_center>\n", slant_center);
    fprintf(fp, "      <slant_to_last type=\"double\" definition=\"Slant range "
      "distance to the far-range edge of the image\" units=\"m\">%.3f"
      "</slant_to_last>\n", slant_last);
    strncpy(str, center, 4);
    year = atoi(str);
    FREE(begin);
    FREE(center);
    FREE(end);
    meta_free(meta);
    fprintf(fp, "      <data_source type=\"string\" definition=\"source "
      "providing the data\">Alaska Satellite Facility</data_source>\n");
    fprintf(fp, "    </input_image>\n");
    
    // Terrain corrected result
    char hh[64]="", hv[64]="", vh[64]="", vv[64]="";
    split_dir_and_file(params->rtc_HH_file, directory, filename);
    sprintf(hh, "%s", filename);
    if (strcmp_case(beam_mode, "FBD") == 0 || 
        strcmp_case(beam_mode, "PLR") == 0) {
      split_dir_and_file(params->rtc_HV_file, directory, filename);
      sprintf(hv, ",%s", filename);
    }
    if (strcmp_case(beam_mode, "PLR") == 0) {
      split_dir_and_file(params->rtc_VH_file, directory, filename);
      sprintf(vh, ",%s", filename);
      split_dir_and_file(params->rtc_VV_file, directory, filename);
      sprintf(vv, ",%s", filename);
    }
    sprintf(filename, "%s%s%s%s", hh, hv, vh, vv);
    fprintf(fp, "    <terrain_corrected_image>\n");
    meta = meta_read(params->rtc_HH_metadata);
    fprintf(fp, "      <file type=\"string\" definition=\"file name(s) of the "
      "terrain corrected image\">%s</file>\n", filename);
    fprintf(fp, "      <width type=\"int\" definition=\"width of the image\">"
      "%d</width>\n", meta->general->sample_count);
    fprintf(fp, "      <height type=\"int\" definition=\"height of the image\">"
      "%d</height>\n", meta->general->line_count);
    fprintf(fp, "      <x_spacing type=\"double\" definition=\"spacing in x "
      "direction\">%g</x_spacing>\n", meta->general->x_pixel_size);
    fprintf(fp, "      <y_spacing type=\"double\" definition=\"spacing in y "
      "direction\">%g</y_spacing>\n", meta->general->y_pixel_size);
    fprintf(fp, "      <software type=\"string\" definition=\"version of the "
      "software used for terrain correction\">%s</software>\n", 
      params->gamma_version);
    fprintf(fp, "      <projection_string type=\"string\" definition=\"map "
      "projection information as well known text\">%s</projection_string>\n", 
      meta2esri_proj(meta, NULL));
    fprintf(fp, "    </terrain_corrected_image>\n");
    meta_free(meta);

    // Digital elevation model
    split_dir_and_file(params->original_dem, directory, filename);
    int ii, ignore[MAX_BANDS];
    for (ii=0; ii<MAX_BANDS; ii++)
      ignore[ii] = 0;
    meta_parameters *dem_meta = 
      read_generic_geotiff_metadata(params->original_dem, ignore, "DEM");
    fprintf(fp, "    <digital_elevation_model>\n");
    fprintf(fp, "      <file type=\"string\" definition=\"file name of the "
      "digital elevation model\">%s</file>\n", filename);    
    fprintf(fp, "      <width type=\"int\" definition=\"width of the image\">"
      "%d</width>\n", dem_meta->general->sample_count);
    fprintf(fp, "      <height type=\"int\" definition=\"height of the image\">"
      "%d</height>\n", dem_meta->general->line_count);
    fprintf(fp, "      <x_spacing type=\"double\" definition=\"spacing in x "
      "direction\">%g</x_spacing>\n", dem_meta->general->x_pixel_size);
    fprintf(fp, "      <y_spacing type=\"double\" definition=\"spacing in y "
      "direction\">%g</y_spacing>\n", dem_meta->general->y_pixel_size);
    fprintf(fp, "      <source type=\"string\" definition=\"source where the "
      "digital elevation model came from\">%s</source>\n", params->dem_source);
    fprintf(fp, "      <projection_string type=\"string\" definition=\"map "
      "projection information as well known text\">%s</projection_string>\n", 
      meta2esri_proj(dem_meta, NULL));
    fprintf(fp, "    </digital_elevation_model>\n");
    meta_free(dem_meta);

    // Layover shadow mask
    split_dir_and_file(params->layover_shadow_mask, directory, filename);
    meta = meta_read(params->rtc_HH_metadata);
    fprintf(fp, "    <layover_shadow_mask>\n");
    fprintf(fp, "      <file type=\"string\" definition=\"file name of the "
      "layover shadow mask\">%s</file>\n", filename);
    fprintf(fp, "      <width type=\"int\" definition=\"width of the image\">"
      "%d</width>\n", meta->general->sample_count);
    fprintf(fp, "      <height type=\"int\" definition=\"height of the image\">"
      "%d</height>\n", meta->general->line_count);
    fprintf(fp, "      <x_spacing type=\"double\" definition=\"spacing in x "
      "direction\">%g</x_spacing>\n", meta->general->x_pixel_size);
    fprintf(fp, "      <y_spacing type=\"double\" definition=\"spacing in y "
      "direction\">%g</y_spacing>\n", meta->general->y_pixel_size);
    fprintf(fp, "    </layover_shadow_mask>\n");
    meta_free(meta);
    fprintf(fp, "  </metadata>\n");

    fprintf(fp, "  <terrain_correction>\n");
    fprintf(fp, "    <patches_attempted type=\"int\" definition=\"number of patches used to coregister\""
      ">%d</patches_attempted>\n", patches_attempted);
    fprintf(fp, "    <patches_accepted type=\"int\" definition=\"number of patches successfully coregistered\""
      ">%d</patches_accepted>\n", patches_accepted);
    fprintf(fp, "    <coregistration_success type=\"string\" definition=\"Coregistration "
      "success flag\">%s</coregistration_success>\n", passed ? "Y" : "N");
    fprintf(fp, "    <offset_x type=\"double\" definition=\"Coregistration range offset\""
      " units=\"pixels\">%g</offset_x>\n", range_offset);
    fprintf(fp, "    <offset_y type=\"double\" definition=\"Coregistration azimuth offset\""
      " units=\"pixels\">%g</offset_y>\n", azimuth_offset);
    fprintf(fp, "    <residual_range_offset_stddev type=\"double\" definition=\"final model fit std. dev. range\""
      " units=\"pixels\">%g</residual_range_offset_stddev>\n", range_stddev);
    fprintf(fp, "    <residual_azimuth_offset_stddev type=\"double\" definition=\"final model fit std. dev. azimuth\""
      " units=\"pixels\">%g</residual_azimuth_offset_stddev>\n", azimuth_stddev);
    fprintf(fp, "  </terrain_correction>\n");

    // Browse image information
    if (browse) {
      fprintf(fp, "  <browse>\n");
      if (params->browse_amplitude && fileExists(params->browse_amplitude)) {
        split_dir_and_file(params->browse_amplitude, directory, filename);
        fprintf(fp, "    <amplitude>%s</amplitude>\n", filename);
      }
      if (params->kml_overlay && fileExists(params->kml_overlay)) {
        split_dir_and_file(params->kml_overlay, directory, filename);
        fprintf(fp, "    <kml_overlay>%s</kml_overlay>\n", filename);
      }
      fprintf(fp, "  </browse>\n");
    }

    // Data extent
    double plat_min, plat_max, plon_min, plon_max;
    fprintf(fp, "  <extent>\n");
    meta = meta_read(params->rtc_HH_metadata);
    meta_get_bounding_box(meta, &plat_min, &plat_max, &plon_min, &plon_max);
    fprintf(fp, "    <terrain_corrected_image>\n");
    fprintf(fp, "      <westBoundLongitude>%.5f</westBoundLongitude>\n",
      plon_min);
    fprintf(fp, "      <eastBoundLongitude>%.5f</eastBoundLongitude>\n",
      plon_max);
    fprintf(fp, "      <northBoundLatitude>%.5f</northBoundLatitude>\n",
      plat_max);
    fprintf(fp, "      <southBoundLatitude>%.5f</southBoundLatitude>\n",
      plat_min);
    fprintf(fp, "    </terrain_corrected_image>\n");
    meta_free(meta);
    dem_meta = 
      gamma_dem2meta(params->dem_file, params->dem_metadata);
    meta_get_bounding_box(dem_meta, &plat_min, &plat_max, &plon_min, &plon_max);
    fprintf(fp, "    <digital_elevation_model>\n");
    fprintf(fp, "      <westBoundLongitude>%.5f</westBoundLongitude>\n",
      plon_min);
    fprintf(fp, "      <eastBoundLongitude>%.5f</eastBoundLongitude>\n",
      plon_max);
    fprintf(fp, "      <northBoundLatitude>%.5f</northBoundLatitude>\n",
      plat_max);
    fprintf(fp, "      <southBoundLatitude>%.5f</southBoundLatitude>\n",
      plat_min);
    fprintf(fp, "    </digital_elevation_model>\n");
    fprintf(fp, "  </extent>\n");

    // Statistics
    if (params->rtc_HH_metadata) {
      meta = meta_read(params->rtc_HH_metadata);
      if (meta->stats)
        stats = TRUE;
      meta_free(meta);
    }
    if (params->dem_file || params->layover_shadow_stats)
      stats = TRUE;    
    if (stats) {
      long long pixel_count = 0;
      fprintf(fp, "  <statistics>\n");
      if (params->rtc_HH_metadata) {
        meta = meta_read(params->rtc_HH_metadata);
        if (meta->stats) {
          fprintf(fp, "    <terrain_corrected_HH>\n");
          fprintf(fp, "      <minimum_value>%.11g</minimum_value>\n",
            meta->stats->band_stats[0].min);
          fprintf(fp, "      <maximum_value>%.11g</maximum_value>\n",
            meta->stats->band_stats[0].max);
          fprintf(fp, "      <mean_value>%.11g</mean_value>\n",
            meta->stats->band_stats[0].mean);
          fprintf(fp, "      <standard_deviation>%.11g</standard_deviation>\n",
            meta->stats->band_stats[0].std_deviation);
          fprintf(fp, "      <percent_valid_values>%.3f</percent_valid_values>\n",
            meta->stats->band_stats[0].percent_valid);
          fprintf(fp, "    </terrain_corrected_HH>\n");
        }
        pixel_count = meta->general->sample_count * meta->general->line_count;
        meta_free(meta);
      }
      if (params->rtc_HV_metadata) {
        meta = meta_read(params->rtc_HV_metadata);
        if (meta->stats) {
          fprintf(fp, "    <terrain_corrected_HV>\n");
          fprintf(fp, "      <minimum_value>%.11g</minimum_value>\n",
            meta->stats->band_stats[0].min);
          fprintf(fp, "      <maximum_value>%.11g</maximum_value>\n",
            meta->stats->band_stats[0].max);
          fprintf(fp, "      <mean_value>%.11g</mean_value>\n",
            meta->stats->band_stats[0].mean);
          fprintf(fp, "      <standard_deviation>%.11g</standard_deviation>\n",
            meta->stats->band_stats[0].std_deviation);
          fprintf(fp, "      <percent_valid_values>%.3f</percent_valid_values>\n",
            meta->stats->band_stats[0].percent_valid);
          fprintf(fp, "    </terrain_corrected_HV>\n");
        }
        meta_free(meta);
      }
      if (params->rtc_VH_metadata) {
        meta = meta_read(params->rtc_VH_metadata);
        if (meta->stats) {
          fprintf(fp, "    <terrain_corrected_VH>\n");
          fprintf(fp, "      <minimum_value>%.11g</minimum_value>\n",
            meta->stats->band_stats[0].min);
          fprintf(fp, "      <maximum_value>%.11g</maximum_value>\n",
            meta->stats->band_stats[0].max);
          fprintf(fp, "      <mean_value>%.11g</mean_value>\n",
            meta->stats->band_stats[0].mean);
          fprintf(fp, "      <standard_deviation>%.11g</standard_deviation>\n",
            meta->stats->band_stats[0].std_deviation);
          fprintf(fp, "      <percent_valid_values>%.3f</percent_valid_values>\n",
            meta->stats->band_stats[0].percent_valid);
          fprintf(fp, "    </terrain_corrected_VH>\n");
        }
        meta_free(meta);
      }
      if (params->rtc_VV_metadata) {
        meta = meta_read(params->rtc_VV_metadata);
        if (meta->stats) {
          fprintf(fp, "    <terrain_corrected_VV>\n");
          fprintf(fp, "      <minimum_value>%.11g</minimum_value>\n",
            meta->stats->band_stats[0].min);
          fprintf(fp, "      <maximum_value>%.11g</maximum_value>\n",
            meta->stats->band_stats[0].max);
          fprintf(fp, "      <mean_value>%.11g</mean_value>\n",
            meta->stats->band_stats[0].mean);
          fprintf(fp, "      <standard_deviation>%.11g</standard_deviation>\n",
            meta->stats->band_stats[0].std_deviation);
          fprintf(fp, "      <percent_valid_values>%.3f</percent_valid_values>\n",
            meta->stats->band_stats[0].percent_valid);
          fprintf(fp, "    </terrain_corrected_VV>\n");
        }
        meta_free(meta);
      }
      if (params->dem_file) {
        long long pixel_count = 
          dem_meta->general->line_count * dem_meta->general->sample_count;
        float *data = (float *) MALLOC(sizeof(float)*pixel_count);
        FILE *fpDEM = FOPEN(params->dem_file, "rb");
        FREAD(data, sizeof(float), pixel_count, fpDEM);
        FCLOSE(fpDEM);
        long long ii;
        for (ii=0; ii<pixel_count; ii++)
          ieee_big32(data[ii]);
        double min, max, mean, stdDev, percentValid;
        calc_stats_ext(data, pixel_count, dem_meta->general->no_data, FALSE,
          &min, &max, &mean, &stdDev, &percentValid);
        fprintf(fp, "    <digital_elevation_model>\n");
        fprintf(fp, "      <minimum_value>%.11g</minimum_value>\n", min);
        fprintf(fp, "      <maximum_value>%.11g</maximum_value>\n", max);
        fprintf(fp, "      <mean_value>%.11g</mean_value>\n", mean);
        fprintf(fp, "      <standard_deviation>%.11g</standard_deviation>\n",
          stdDev);
        fprintf(fp, "      <percent_valid_values>%.3f</percent_valid_values>\n",
          percentValid);
        fprintf(fp, "    </digital_elevation_model>\n");
      }
      if (params->layover_shadow_stats) {
        long long h[32];
        FILE *fpStats = FOPEN(params->layover_shadow_stats, "r");
        while (NULL != fgets(line, 255, fpStats)) {
          if (strstr(line, "  0-  7:"))
            sscanf(line+8, "%lld %lld %lld %lld %lld %lld %lld %lld", 
              &h[0], &h[1], &h[2], &h[3], &h[4], &h[5], &h[6], &h[7]);
          if (strstr(line, "  8- 15:"))
            sscanf(line+8, "%lld %lld %lld %lld %lld %lld %lld %lld", 
              &h[8], &h[9], &h[10], &h[11], &h[12], &h[13], &h[14], &h[15]);
          if (strstr(line, " 16- 23:"))
            sscanf(line+8, "%lld %lld %lld %lld %lld %lld %lld %lld", 
              &h[16], &h[17], &h[18], &h[19], &h[20], &h[21], &h[22], &h[23]);
          if (strstr(line, " 24- 31:"))
            sscanf(line+8, "%lld %lld %lld %lld %lld %lld %lld %lld", 
              &h[24], &h[25], &h[26], &h[27], &h[28], &h[29], &h[30], &h[31]);
        }
        FCLOSE(fpStats);
        meta = meta_read(params->rtc_HH_metadata);
        float valid_values = (pixel_count - h[0]) / (float)pixel_count;
        pixel_count = meta->general->line_count * meta->general->sample_count;
        pixel_count -= h[0];
        meta_free(meta);
        float no_layover_shadow = 0;
        float true_layover = 0, layover = 0, true_shadow = 0, shadow = 0;
        int ii;
        for (ii=0; ii<32; ii++) {
          if (ii & 1)
            no_layover_shadow += h[ii] / (float)pixel_count;
          if (ii & 2)
            true_layover += h[ii] / (float)pixel_count;
          if (ii & 4)
            layover += h[ii] / (float)pixel_count;
          if (ii & 8)
            true_shadow += h[ii] / (float)pixel_count;
          if (ii & 16)
            shadow += h[ii] / (float)pixel_count;
        }
        fprintf(fp, "    <layover_shadow_mask>\n");
        fprintf(fp, "      <percent_no_layover_shadow>%.1lf"
          "</percent_no_layover_shadow>\n", no_layover_shadow*100.0);
        fprintf(fp, "      <percent_true_layover>%.1lf"
          "</percent_true_layover>\n", true_layover*100.0);
        fprintf(fp, "      <percent_layover>%.1lf</percent_layover>\n", 
          layover*100.0);
        fprintf(fp, "      <percent_true_shadow>%.1lf</percent_true_shadow>\n", 
          true_shadow*100.0);
        fprintf(fp, "      <percent_shadow>%.1lf</percent_shadow>\n", 
          shadow*100.0);
        fprintf(fp, "      <percent_valid_values>%.3f</percent_valid_values>\n",
          valid_values*100.0);
        fprintf(fp, "    </layover_shadow_mask>\n");
      }
      fprintf(fp, "  </statistics>\n");
      meta_free(dem_meta);
    }

    // Working the various log files
    fprintf(fp, "  <processing>\n");

    // Initial processing
    char *p;
    fpFiles = FOPEN(params->processing_log, "rt");
    while (NULL != fgets(line, 255, fpFiles)) {
      if (strstr(line, "PROCESSING START:")) {
        p = strstr(line, "PROCESSING START:");
        gamma2iso_date(p+18, str);
        fprintf(fp, "    <data_ingest>%s</data_ingest>\n", str);
      }
    }
    FCLOSE(fpFiles);

    // Terrain correction
    fpFiles = FOPEN(params->rtc_log, "rt");
    while (NULL != fgets(line, 255, fpFiles)) {
      if (strstr(line, "mk_geo_radcal processing start:") &&
          strstr(line, "mode: 0")) {
        p = strstr(line, "processing start:");
        gamma2iso_date(p+18, str);
        fprintf(fp, "    <simulate_sar>%s</simulate_sar>\n", str);
      }
      if (strstr(line, "mk_geo_radcal processing start:") &&
          strstr(line, "mode: 1")) {
        p = strstr(line, "processing start:");
        gamma2iso_date(p+18, str);
        fprintf(fp, "    <initial_offset>%s</initial_offset>\n", str);
      }
      if (strstr(line, "mk_geo_radcal processing start:") &&
          strstr(line, "mode: 2")) {
        p = strstr(line, "processing start:");
        gamma2iso_date(p+18, str);
        fprintf(fp, "    <refined_offset>%s</refined_offset>\n", str);
      }
      if (strstr(line, "mk_geo_radcal processing start:") &&
          strstr(line, "mode: 3")) {
        p = strstr(line, "processing start:");
        gamma2iso_date(p+18, str);
        fprintf(fp, "    <terrain_correction>%s</terrain_correction>\n", str);
      }
    }
    FCLOSE(fpFiles);

    fprintf(fp, "  </processing>\n");
    
    // Root metadata
    char data_source[25], processing[100], copyright[50];
    meta = meta_read(params->metadata);
    if (strcmp_case(meta->general->sensor, "ALOS") == 0 && 
        strcmp_case(meta->general->sensor_name, "SAR") == 0) {
      sprintf(data_source, "ALOS PALSAR");
      sprintf(copyright, "JAXA, METI (%d)", year);
    }
    meta_free(meta);
    sprintf(processing, "Terrain corrected product, processed by GAMMA");
    if (params->gamma_version) {
      sprintf(str, " (%s)", params->gamma_version);
      strcat(processing, str);
    }
    if (params->dem_source) {
      sprintf(str, " and corrected with a %s DEM", params->dem_source);
      strcat(processing, str);
    }

    fprintf(fp, "  <root>\n");
    fprintf(fp, "    <institution>Alaska Satellite Facility</institution>\n");
    fprintf(fp, "    <title>%s</title>\n", processing);
    fprintf(fp, "    <source>Single look complex %s data</source>\n", 
      data_source);
    fprintf(fp, "    <original_file>%s</original_file>\n", original_file);
    fprintf(fp, "    <comment>Copyright %s</comment>\n", copyright);
    fprintf(fp, "    <reference>Documentation available at: www.asf.alaska.edu"
      "</reference>\n");
    fprintf(fp, "    <history>%s: H5 file created.</history>\n", creation);
    fprintf(fp, "  </root>\n");
    
    fprintf(fp, "</hdf5>\n");
    FCLOSE(fp);
  }
  
  // FIXME: This is the Seasat metadata that needs to be stored new style.
  /*
  char piFile[1024];
  FILE *fpLog=NULL;
  char granule[50];
  if (meta->general->image_data_type == RAW_IMAGE)
    sprintf(granule, "%s", get_basename(get_basename(meta->general->basename)));
  else
    sprintf(granule, "%s", get_basename(meta->general->basename));
  sprintf(piFile, "%s.000.pi", granule);
  char *begin = (char *) MALLOC(sizeof(char)*30);
  char *center = (char *) MALLOC(sizeof(char)*30);
  char *end = (char *) MALLOC(sizeof(char)*30);
  if (meta->general->image_data_type == RAW_IMAGE && fileExists(piFile)) {
    fprintf(fp, "  <quality>\n");
    char line[1024];
    float fValue;
    fpLog = FOPEN(piFile, "rt");
    while (fgets(line, 1024, fpLog) != NULL) {
      if (strstr(line, "missing_lines")) {
        sscanf(line, "  missing_lines: %f", &fValue);
        fprintf(fp, "    <missing_lines>%g</missing_lines>\n", fValue);
      }
      if (strstr(line, "bit_error_rate")) {
        sscanf(line, "  bit_error_rate: %f", &fValue);
        fprintf(fp, "    <bit_error_rate>%g</bit_error_rate>\n", fValue);
      }
    }  		
    FCLOSE(fpLog);
    fprintf(fp, "  </quality>\n");
  }	
  fprintf(fp, "  <iso>\n");
  fprintf(fp, "    <granule>%s</granule>\n", granule);
  fprintf(fp, "    <metadata_creation>%s</metadata_creation>\n", iso_date());
  meta2iso_date(meta, begin, center, end);
  fprintf(fp, "    <time>\n");
  fprintf(fp, "      <begin>%s</begin>\n", begin); 	
  fprintf(fp, "      <center>%s</center>\n", center);
  fprintf(fp, "      <end>%s</end>\n", end);
  fprintf(fp, "    </time>\n");
  fprintf(fp, "    <files>\n");
  if (logFile)
    fprintf(fp, "      <source>%s.down</source>\n", stripExt(logFile));
  if (strncmp_case(meta->general->sensor, "ERS", 3) == 0 &&
      meta->general->image_data_type != RAW_IMAGE) {
    fprintf(fp, "      <ceos_data_file>%s.D</ceos_data_file>\n", granule);
    fprintf(fp, "      <ceos_leader_file>%s.L</ceos_leader_file>\n", 
      granule);
    fprintf(fp, "      <ceos_parameter_file>%s.P</ceos_parameter_file>\n", 
      granule);
    fprintf(fp, "      <ceos_leader_text>%s.L.txt</ceos_leader_text>\n", 
      granule);
    fprintf(fp, "      <browse_image>%s.jpg</browse_image>\n", granule);
    fprintf(fp, "      <kml_file>%s.kml</kml_file>\n", granule);
  }
  else if (strncmp_case(meta->general->sensor, "ERS", 3) == 0) {
    fprintf(fp, "      <ceos_data_file>%s.000.raw</ceos_data_file>\n", 
      granule);
    fprintf(fp, "      <ceos_leader_file>%s.000.ldr</ceos_leader_file>\n", 
      granule);
    fprintf(fp, "      <ceos_volume_file>%s.000.vol</ceos_volume_file>\n",
      granule);
    fprintf(fp, "      <ceos_null_file>%s.000.nul</ceos_null_file>\n",
      granule);
    fprintf(fp, "      <ceos_pi_file>%s.000.pi</ceos_pi_file>\n", granule);
    fprintf(fp, "      <ceos_meta_file>%s.000.meta</ceos_meta_file\n", granule);
  }  	
  fprintf(fp, "    </files>\n");
  if (logFile) {
    fprintf(fp, "    <logs>\n");
    char line[1024], *p=NULL;
    char *time = (char *) MALLOC(sizeof(char)*30);
    // Read general log file first
    fpLog = FOPEN(logFile, "rt");
    while (fgets(line, 1024, fpLog) != NULL) {
      p = strstr(line, "bin/rds");
      if (p && strstr(p , granule)) {
        line2iso_date(line, time);
        fprintf(fp, "      <rds>%s</rds>\n", time);
      }
      p = strstr(line, "run.pp_ceos completed");
      if (p && strstr(p , granule)) {
        line2iso_date(line, time);
        fprintf(fp, "      <precision_processor>%s</precision_processor>\n",
          time);
      }
      p = strstr(line, "convert2vector");
      if (p && strstr(p , granule)) {
        line2iso_date(line, time);
        fprintf(fp, "      <convert2vector>%s</convert2vector>\n", time);
      }
      p = strstr(line, "metadata");
      if (p && strstr(p , granule)) {
        line2iso_date(line, time);
        fprintf(fp, "      <metadata>%s</metadata>\n", time);
      }
      p = strstr(line, "create_thumbs");
      if (p && strstr(p , granule)) {
        line2iso_date(line, time);
        fprintf(fp, "      <create_thumbs>%s</create_thumbs>\n", time);
      }
    }
    FCLOSE(fpLog);
    
    // Read SyncPrep log next
    char logFile2[1024];
    sprintf(logFile2, "%s_sp.log", get_basename(logFile));
    if (!fileExists)
      asfPrintError("SyncPrep log file does not exist!\n");
    printf("%s\n", logFile2);
    fpLog = FOPEN(logFile2, "rt");
    while (fgets(line, 1024, fpLog) != NULL) {
      if (strncmp_case(line, "98", 2) == 0) {
        line2iso_date(line, time);
        fprintf(fp, "      <syncPrep>\n");
        fprintf(fp, "        <time>%s</time>\n");
        fprintf(fp, "        <revision>%s</revision>\n");
        fprintf(fp, "        <edition>%s</edition>\n");
        fprintf(fp, "      </syncPrep>\n");
      }

      p = strstr(line, "zip -q -r");
      if (p && strstr(p, granule)) {
        line2iso_date(line, time);
        fprintf(fp, "      <superCeos>%s</superCeos>\n", time);
      }
      
    }
    FCLOSE(fpLog);
    
    FREE(time);
    fprintf(fp, "    </logs>\n");
  }
  if (meta->sar) {
    fprintf(fp, "    <polarization>\n");
    if (strcmp_case(meta->sar->polarization, "HH") == 0) {
      fprintf(fp, "      <transmitted>horizontal</transmitted>\n");
      fprintf(fp, "      <received>horizontal</received>\n");
    }
    if (strcmp_case(meta->sar->polarization, "VV") == 0) {
      fprintf(fp, "      <transmitted>vertical</transmitted>\n");
      fprintf(fp, "      <received>vertical</received>\n");
    }
    fprintf(fp, "    </polarization>\n");
  }
  fprintf(fp, "  </iso>\n");
  FREE(begin);
  FREE(center);
  FREE(end);
  */

  // Clean and report
  if (logFileName)
  	FREE(logFileName);
  asfPrintStatus("   Converted file list (%s) to XML file (%s)\n\n",
		 file_list, xml_name);

  return 0;
}
<|MERGE_RESOLUTION|>--- conflicted
+++ resolved
@@ -321,95 +321,6 @@
 }
 
 void params_free(params_t *params) {
-<<<<<<< HEAD
-	if (params->granule)
-		FREE(params->granule);
-	if (params->master_meta_file)
-		FREE(params->master_meta_file);
-	if (params->slave_meta_file)
-		FREE(params->slave_meta_file);
-	if (params->master_metadata)
-		FREE(params->master_metadata);
-	if (params->slave_metadata)
-		FREE(params->slave_metadata);
-	if (params->doppler)
-		FREE(params->doppler);
-	if (params->processing_log)
-		FREE(params->processing_log);
-	if (params->baseline)
-		FREE(params->baseline);
-	if (params->wrapped_interferogram)
-		FREE(params->wrapped_interferogram);
-	if (params->unwrapped_interferogram)
-		FREE(params->unwrapped_interferogram);
-	if (params->correlation)
-		FREE(params->correlation);
-	if (params->incidence_angle)
-		FREE(params->incidence_angle);
-	if (params->layover_shadow_mask)
-	  FREE(params->layover_shadow_mask);
-	if (params->layover_shadow_stats)
-	  FREE(params->layover_shadow_stats);
-	if (params->dem_file)
-		FREE(params->dem_file);
-	if (params->dem_metadata)
-	  FREE(params->dem_metadata);
-	if (params->original_dem)
-	  FREE(params->original_dem);
-	if (params->dem_url)
-	  FREE(params->dem_url);
-	if (params->troposphere)
-		FREE(params->troposphere);
-	if (params->troposphere_url)
-	  FREE(params->troposphere_url);
-	if (params->browse_overview)
-	  FREE(params->browse_overview);
-	if (params->browse_amplitude)
-		FREE(params->browse_amplitude);
-	if (params->browse_wrapped_interferogram)
-		FREE(params->browse_wrapped_interferogram);
-	if (params->browse_unwrapped_interferogram)
-		FREE(params->browse_unwrapped_interferogram);
-	if (params->browse_correlation)
-		FREE(params->browse_correlation);
-	if (params->kml_overlay)
-	  FREE(params->kml_overlay);
-	if (params->metadata)
-	  FREE(params->metadata);
-	if (params->input_HH_file)
-	  FREE(params->input_HH_file);
-	if (params->input_HV_file)
-	  FREE(params->input_HV_file);
-	if (params->input_VH_file)
-	  FREE(params->input_VH_file);
-	if (params->input_VV_file)
-	  FREE(params->input_VV_file);
-	if (params->rtc_HH_metadata)
-	  FREE(params->rtc_HH_metadata);
-	if (params->rtc_HV_metadata)
-	  FREE(params->rtc_HV_metadata);
-	if (params->rtc_VH_metadata)
-	  FREE(params->rtc_VH_metadata);
-	if (params->rtc_VV_metadata)
-	  FREE(params->rtc_VV_metadata);
-	if (params->rtc_HH_file)
-	  FREE(params->rtc_HH_file);
-	if (params->rtc_HV_file)
-	  FREE(params->rtc_HV_file);
-	if (params->rtc_VH_file)
-	  FREE(params->rtc_VH_file);
-	if (params->rtc_VV_file)
-	  FREE(params->rtc_VV_file);
-	if (params->rtc_log)
-	  FREE(params->rtc_log);
-	if (params->main_log)
-	  FREE(params->main_log);
-	if (params->gamma_version)
-	  FREE(params->gamma_version);
-	if (params->dem_source)
-	  FREE(params->dem_source);
-	FREE(params);
-=======
   FREE(params->granule);
   FREE(params->master_meta_file);
   FREE(params->slave_meta_file);
@@ -461,7 +372,6 @@
 static int matches_key(const char *line, const char *key)
 {
   return strncmp(line, key, strlen(key)) == 0;
->>>>>>> 284fb15a
 }
 
 void read_filenames(const char * file, params_t **params, char *type)
