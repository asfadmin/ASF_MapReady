--- conflicted
+++ resolved
@@ -122,10 +122,7 @@
   GAMMA,
   ROIPAC,
   SMAP,
-<<<<<<< HEAD
-=======
   SEASAT_H5,
->>>>>>> 47f56453
   GRIDDED_RGPS
 } input_format_t;
 
