--- conflicted
+++ resolved
@@ -124,54 +124,10 @@
 			    H5P_DEFAULT, H5P_DEFAULT, H5P_DEFAULT);
   H5Dwrite(h5_data, H5T_NATIVE_FLOAT, H5S_ALL, H5S_ALL, H5P_DEFAULT, &value);
   h5_att_str(h5_data, "long_name", long_name);
-<<<<<<< HEAD
   if (units && strlen(units) > 0)
     h5_att_str(h5_data, "units", units);
   H5Dclose(h5_data);
   H5Sclose(h5_space);
-}
-
-void h5_value_float_array(hid_t file, char *group, char *name, float *value,
-			  float numValues, char *long_name, char *units)
-{
-  char meta[255];
-  sprintf(meta, "%s/%s", group, name);
-  hsize_t dims[1] = { numValues };
-  hid_t h5_space = H5Screate_simple(1, dims, NULL);
-  hid_t h5_data = H5Dcreate(file, meta, H5T_NATIVE_FLOAT, h5_space,
-			    H5P_DEFAULT, H5P_DEFAULT, H5P_DEFAULT);
-  H5Dwrite(h5_data, H5T_NATIVE_FLOAT, H5S_ALL, H5S_ALL, H5P_DEFAULT, value);
-  h5_att_str(h5_data, "long_name", long_name);
-  if (units && strlen(units) > 0)
-    h5_att_str(h5_data, "units", units);
-  H5Dclose(h5_data);
-  H5Sclose(h5_space);
-}
-
-void h5_value_boolean(hid_t file, char *group, char *name, 
-		      int value, char *long_name, char *units)
-{
-  char meta[255];
-  char *str = (char *) MALLOC(sizeof(char)*10);
-  if (value == 1)
-    strcpy(str, "true");
-  else
-    strcpy(str, "false");
-  sprintf(meta, "%s/%s", group, name);
-  hid_t h5_space = H5Screate(H5S_SCALAR);
-  hid_t h5_str = H5Tcopy(H5T_C_S1);
-  H5Tset_size(h5_str, strlen(str));
-  hid_t h5_data = H5Dcreate(file, meta, h5_str, h5_space,
-			    H5P_DEFAULT, H5P_DEFAULT, H5P_DEFAULT);
-  H5Dwrite(h5_data, h5_str, H5S_ALL, H5S_ALL, H5P_DEFAULT, str);
-  h5_att_str(h5_data, "long_name", long_name);
-=======
->>>>>>> 47f56453
-  if (units && strlen(units) > 0)
-    h5_att_str(h5_data, "units", units);
-  H5Dclose(h5_data);
-  H5Sclose(h5_space);
-  FREE(str);
 }
 
 void h5_value_float_array(hid_t file, char *group, char *name, float *value,
@@ -242,7 +198,6 @@
 			    H5P_DEFAULT, H5P_DEFAULT, H5P_DEFAULT);
   H5Dwrite(h5_data, H5T_NATIVE_INT, H5S_ALL, H5S_ALL, H5P_DEFAULT, value);
   h5_att_str(h5_data, "long_name", long_name);
-<<<<<<< HEAD
   if (units && strlen(units) > 0)
     h5_att_str(h5_data, "units", units);
   H5Dclose(h5_data);
@@ -278,43 +233,6 @@
   h5_att_str(h5_data, "long_name", long_name);
   if (units && strlen(units) > 0)
     h5_att_str(h5_data, "units", units);
-=======
-  if (units && strlen(units) > 0)
-    h5_att_str(h5_data, "units", units);
-  H5Dclose(h5_data);
-  H5Sclose(h5_space);
-}
-
-void h5_value_long(hid_t file, char *group, char *name, 
-		   long value, char *long_name, char *units)
-{
-  char meta[255];
-  sprintf(meta, "%s/%s", group, name);
-  hid_t h5_space = H5Screate(H5S_SCALAR);
-  hid_t h5_data = H5Dcreate(file, meta, H5T_NATIVE_LONG, h5_space,
-			    H5P_DEFAULT, H5P_DEFAULT, H5P_DEFAULT);
-  H5Dwrite(h5_data, H5T_NATIVE_LONG, H5S_ALL, H5S_ALL, H5P_DEFAULT, &value);
-  h5_att_str(h5_data, "long_name", long_name);
-  if (units && strlen(units) > 0)
-    h5_att_str(h5_data, "units", units);
-  H5Dclose(h5_data);
-  H5Sclose(h5_space);
-}
-
-void h5_value_long_array(hid_t file, char *group, char *name, long *value, 
-			 int numValues, char *long_name, char *units)
-{
-  char meta[255];
-  sprintf(meta, "%s/%s", group, name);
-  hsize_t dims[1] = { numValues };
-  hid_t h5_space = H5Screate_simple(1, dims, NULL);
-  hid_t h5_data = H5Dcreate(file, meta, H5T_NATIVE_LONG, h5_space,
-			    H5P_DEFAULT, H5P_DEFAULT, H5P_DEFAULT);
-  H5Dwrite(h5_data, H5T_NATIVE_LONG, H5S_ALL, H5S_ALL, H5P_DEFAULT, value);
-  h5_att_str(h5_data, "long_name", long_name);
-  if (units && strlen(units) > 0)
-    h5_att_str(h5_data, "units", units);
->>>>>>> 47f56453
   H5Dclose(h5_data);
   H5Sclose(h5_space);
 }
@@ -331,7 +249,6 @@
 			 H5P_DEFAULT, H5P_DEFAULT, H5P_DEFAULT);
   H5Dwrite(h5_data, h5_str, H5S_ALL, H5S_ALL, H5P_DEFAULT, value);
   h5_att_str(h5_data, "long_name", long_name);
-<<<<<<< HEAD
   if (units && strlen(units) > 0)
     h5_att_str(h5_data, "units", units);
   H5Dclose(h5_data);
@@ -356,41 +273,12 @@
 			    H5P_DEFAULT, H5P_DEFAULT, H5P_DEFAULT);
   H5Dwrite(h5_data, h5_str, H5S_ALL, H5S_ALL, H5P_DEFAULT, *values);
   h5_att_str(h5_data, "long_name", long_name);
-=======
->>>>>>> 47f56453
   if (units && strlen(units) > 0)
     h5_att_str(h5_data, "units", units);
   H5Dclose(h5_data);
   H5Sclose(h5_space);
 }
 
-<<<<<<< HEAD
-=======
-void h5_value_str_array(hid_t file, char *group, char *name, char **values, 
-			int numValues, char *long_name, char *units)
-{
-  int ii, length = 0;
-  char meta[255];
-  sprintf(meta, "%s/%s", group, name);
-  hsize_t dims[1] = { numValues };
-  hid_t h5_space = H5Screate_simple(1, dims, NULL);
-  hid_t h5_str = H5Tcopy(H5T_C_S1);
-  for (ii=0; ii<numValues; ii++) {
-    if (strlen(values[ii]) > length)
-      length = strlen(values[ii]);
-  }
-  H5Tset_size(h5_str, length);
-  hid_t h5_data = H5Dcreate(file, meta, h5_str, h5_space,
-			    H5P_DEFAULT, H5P_DEFAULT, H5P_DEFAULT);
-  H5Dwrite(h5_data, h5_str, H5S_ALL, H5S_ALL, H5P_DEFAULT, *values);
-  h5_att_str(h5_data, "long_name", long_name);
-  if (units && strlen(units) > 0)
-    h5_att_str(h5_data, "units", units);
-  H5Dclose(h5_data);
-  H5Sclose(h5_space);
-}
-
->>>>>>> 47f56453
 static h5_t *initialize_h5_file_meta(const char *output_file_name, 
 				     meta_parameters *md)
 {
@@ -1301,12 +1189,8 @@
   return str;
 }
 
-<<<<<<< HEAD
-static h5_t *initialize_h5_file_iso(const char *output_file_name, 
-=======
 static h5_t *initialize_h5_file_iso(const char *output_file_name,
 				    meta_parameters *md,
->>>>>>> 47f56453
 				    iso_meta *iso)
 {
   hid_t h5_file, h5_datagroup, h5_metagroup, h5_data, h5_proj;
@@ -1359,12 +1243,6 @@
   H5Pset_chunk(h5_plist, 2, cdims);
   H5Pset_deflate(h5_plist, 6);
   
-<<<<<<< HEAD
-  // Create a data group
-  strcpy(group, "/data");
-  h5_datagroup = H5Gcreate(h5_file, group, H5P_DEFAULT, H5P_DEFAULT, 
-			   H5P_DEFAULT);
-=======
   // Create a data group and dimension scales
   strcpy(group, "/data");
   h5_datagroup = H5Gcreate(h5_file, group, H5P_DEFAULT, H5P_DEFAULT, 
@@ -1389,16 +1267,11 @@
   H5Dclose(h5_lon_dim);
   H5Sclose(h5_xspace);
 			   
->>>>>>> 47f56453
   for (ii=0; ii<band_count; ii++) {
     
     // Create data set
     sprintf(dataset, "/data/%s", polLayer2str(info->polLayer[ii]));
     h5_data = H5Dcreate(h5_file, dataset, H5T_NATIVE_FLOAT, h5_array,
-<<<<<<< HEAD
-			H5P_DEFAULT, h5_plist, H5P_DEFAULT);
-    h5->var[ii] = h5_data;
-=======
               H5P_DEFAULT, h5_plist, H5P_DEFAULT);
     h5->var[ii] = h5_data;
     strcpy(dataset, "/data/lat");
@@ -1407,7 +1280,6 @@
     hid_t h5_lon = H5Dopen(h5->file, dataset, H5P_DEFAULT);
     H5DSattach_scale(h5_data, h5_lat, 0);
     H5DSattach_scale(h5_data, h5_lon, 1);
->>>>>>> 47f56453
     
     // Add attributes (from CF convention)
     h5_att_str(h5_data, "long_name", info->pixelValueID);
@@ -1427,11 +1299,8 @@
       h5_att_str(h5_data, "grid_mapping", "projection");
 
     // Close up
-<<<<<<< HEAD
-=======
     H5Dclose(h5_lat);
     H5Dclose(h5_lon);
->>>>>>> 47f56453
     H5Dclose(h5_data);
   }
   // Extra bands - Time
@@ -1450,29 +1319,16 @@
   h5_att_str(h5_time, "axis", "T");
   h5_att_str(h5_time, "long_name", "serial date");
   H5Dclose(h5_time);
-<<<<<<< HEAD
-  
-  meta_parameters *md = iso2meta(iso);
-=======
->>>>>>> 47f56453
 
   // Extra bands - Longitude
   int nl = info->numberOfRows;
   int ns = info->numberOfColumns;
   long pixel_count = nl*ns;
-<<<<<<< HEAD
-  double *value = (double *) MALLOC(sizeof(double)*MAX_PTS);
-  double *l = (double *) MALLOC(sizeof(double)*MAX_PTS);
-  double *s = (double *) MALLOC(sizeof(double)*MAX_PTS);
-  double line, sample, lat, lon, first_value;
-  float *lons = (float *) MALLOC(sizeof(float)*pixel_count);
-=======
   double *value = (double *) CALLOC(MAX_PTS, sizeof(double));
   double *l = (double *) CALLOC(MAX_PTS, sizeof(double));
   double *s = (double *) CALLOC(MAX_PTS, sizeof(double));
   double line, sample, lat=0, lon=0, first_value;
   float *lons = (float *) CALLOC(pixel_count, sizeof(float));
->>>>>>> 47f56453
   asfPrintStatus("Generating band 'longitude' ...\n");
   meta_get_latLon(md, 0, 0, 0.0, &lat, &lon);
   if (lon < 0.0)
@@ -1501,24 +1357,15 @@
       lons[ii*ns+kk] = (float)
 	(q.A + q.B*ii + q.C*kk + q.D*ii*ii + q.E*ii*kk + q.F*kk*kk +
 	 q.G*ii*ii*kk + q.H*ii*kk*kk + q.I*ii*ii*kk*kk + q.J*ii*ii*ii +
-<<<<<<< HEAD
-	 q.K*kk*kk*kk) - 360.0;
-      if (lons[ii*ns+kk] < -180.0)
-	lons[ii*ns+kk] += 360.0;
-=======
 	 q.K*kk*kk*kk);
       if (lons[ii*ns+kk] > 180.0)
 	lons[ii*ns+kk] -= 360.0;
->>>>>>> 47f56453
     }
     asfLineMeter(ii, nl);
   }
   asfPrintStatus("Storing band 'longitude' ...\n");
   strcpy(dataset, "/data/longitude");
   h5_lon = H5Dcreate(h5_file, dataset, H5T_NATIVE_FLOAT, h5_array,
-<<<<<<< HEAD
-		     H5P_DEFAULT, h5_plist, H5P_DEFAULT);
-=======
 		   H5P_DEFAULT, h5_plist, H5P_DEFAULT);
 
   strcpy(dataset, "/data/lat");
@@ -1528,7 +1375,6 @@
   H5DSattach_scale(h5_lon, h5_lat_dim, 0);
   H5DSattach_scale(h5_lon, h5_lon_dim, 1);
 
->>>>>>> 47f56453
   H5Dwrite(h5_lon, H5T_NATIVE_FLOAT, H5S_ALL, H5S_ALL, H5P_DEFAULT, lons);
   h5_att_str(h5_lon, "units", "degrees_east");
   h5_att_str(h5_lon, "long_name", "longitude");
@@ -1536,11 +1382,8 @@
   float valid_range[2] = { -180.0, 180.0 };
   h5_att_float2(h5_lon, "valid_range", valid_range);
   h5_att_float(h5_lon, "_FillValue", -999);
-<<<<<<< HEAD
-=======
   H5Dclose(h5_lat_dim);
   H5Dclose(h5_lon_dim);
->>>>>>> 47f56453
   H5Dclose(h5_lon);
   FREE(lons);
   
@@ -1548,14 +1391,10 @@
   float *lats = (float *) MALLOC(sizeof(float)*pixel_count);
   asfPrintStatus("Generating band 'latitude' ...\n");
   meta_get_latLon(md, 0, 0, 0.0, &lat, &lon);
-<<<<<<< HEAD
-  first_value = lat + 180.0;
-=======
   if (lat < 0.0)
     first_value = lat + 180.0;
   else
     first_value = lat;
->>>>>>> 47f56453
   asfPrintStatus("Calculating grid for quadratic fit ...\n");
   for (ii=0; ii<RES; ii++) {
     for (kk=0; kk<RES; kk++) {
@@ -1564,14 +1403,10 @@
       meta_get_latLon(md, line, sample, 0.0, &lat, &lon);
       l[ii*RES+kk] = line;
       s[ii*RES+kk] = sample;
-<<<<<<< HEAD
-      value[ii*RES+kk] = lat + 180.0;
-=======
       if (lat < 0.0)
 	value[ii*RES+kk] = lat + 180.0;
       else
 	value[ii*RES+kk] = lat;
->>>>>>> 47f56453
     }
     asfLineMeter(ii, nl);
   }
@@ -1579,34 +1414,18 @@
   q.A = first_value;
   for (ii=0; ii<nl; ii++) {
     for (kk=0; kk<ns; kk++) {
-<<<<<<< HEAD
-      if (info->orbitDirection == ASCENDING)
-	lats[(nl-ii-1)*ns+kk] = (float)
-	  (q.A + q.B*ii + q.C*kk + q.D*ii*ii + q.E*ii*kk + q.F*kk*kk +
-	   q.G*ii*ii*kk + q.H*ii*kk*kk + q.I*ii*ii*kk*kk + q.J*ii*ii*ii +
-	   q.K*kk*kk*kk) - 180.0;
-      else
-	lats[ii*ns+kk] = (float)
-	  (q.A + q.B*ii + q.C*kk + q.D*ii*ii + q.E*ii*kk + q.F*kk*kk +
-	   q.G*ii*ii*kk + q.H*ii*kk*kk + q.I*ii*ii*kk*kk + q.J*ii*ii*ii +
-	   q.K*kk*kk*kk) - 180.0;
-=======
       lats[ii*ns+kk] = (float)
 	(q.A + q.B*ii + q.C*kk + q.D*ii*ii + q.E*ii*kk + q.F*kk*kk +
 	 q.G*ii*ii*kk + q.H*ii*kk*kk + q.I*ii*ii*kk*kk + q.J*ii*ii*ii +
 	 q.K*kk*kk*kk);
       if (lats[ii*ns+kk] > 90)
 	lats[ii*ns+kk] -= 180.0;
->>>>>>> 47f56453
     }
     asfLineMeter(ii, nl);
   }
   asfPrintStatus("Storing band 'latitude' ...\n");
   strcpy(dataset, "/data/latitude");
   h5_lat = H5Dcreate(h5_file, dataset, H5T_NATIVE_FLOAT, h5_array,
-<<<<<<< HEAD
-		     H5P_DEFAULT, h5_plist, H5P_DEFAULT);
-=======
 		   H5P_DEFAULT, h5_plist, H5P_DEFAULT);
   strcpy(dataset, "/data/lat");
   h5_lat_dim = H5Dopen(h5_file, dataset, H5P_DEFAULT);
@@ -1614,7 +1433,6 @@
   h5_lon_dim = H5Dopen(h5_file, dataset, H5P_DEFAULT);
   H5DSattach_scale(h5_lat, h5_lat_dim, 0);
   H5DSattach_scale(h5_lat, h5_lon_dim, 1);
->>>>>>> 47f56453
   H5Dwrite(h5_lat, H5T_NATIVE_FLOAT, H5S_ALL, H5S_ALL, H5P_DEFAULT, lats);
   h5_att_str(h5_lat, "units", "degrees_north");
   h5_att_str(h5_lat, "long_name", "latitude");
@@ -1623,11 +1441,8 @@
   valid_range[1] = 90.0;
   h5_att_float2(h5_lat, "valid_range", valid_range);
   h5_att_float(h5_lat, "_FillValue", -999);
-<<<<<<< HEAD
-=======
   H5Dclose(h5_lat_dim);
   H5Dclose(h5_lon_dim);
->>>>>>> 47f56453
   H5Dclose(h5_lat);
   FREE(lats);
   
@@ -2409,11 +2224,8 @@
 		 "m");
   h5_value_double(h5_file, level2, "slantRange",
 		 spec->projectedSpacingSlantRange, "slant range [m]", "m");
-<<<<<<< HEAD
-=======
   h5_value_double(h5_file, level2, "slantRangeShift",
 		 spec->slantRangeShift, "slant range shift [m]", "m");
->>>>>>> 47f56453
   H5Gclose(h5_level2);
   h5_value_str(h5_file, level1, "imageCoordinateType", 
 	       imageCoord2str(spec->imageCoordinateType), 
@@ -2625,13 +2437,8 @@
       strcpy(level4, "/metadata/processing/doppler/dopplerCentroid/dopplerEstimate/basebandDoppler");
       h5_level4 = H5Gcreate(h5_file, level4, H5P_DEFAULT, H5P_DEFAULT, 
 			    H5P_DEFAULT);
-<<<<<<< HEAD
-      double_array = (double *) MALLOC(sizeof(double)*degree);
-      for (kk=0; kk<=pro->doppler[ii].polynomialDegree; kk++)
-=======
       double_array = (double *) CALLOC(degree+1, sizeof(double));
       for (kk=0; kk<=degree; kk++)
->>>>>>> 47f56453
 	double_array[kk] = pro->doppler[ii].coefficient[kk];
       h5_value_double_array(h5_file, level4, "coefficient", double_array, 
 			    degree+1, "Doppler coefficient", NULL);
@@ -2927,41 +2734,6 @@
       numGaps = quality->rawDataQuality[ii].numGaps;
       h5_value_int(h5_file, level1, "numGaps", numGaps, 
 		   "number of data gaps", NULL);
-<<<<<<< HEAD
-      strcpy(level2, "/metadata/productQuality/rawDataQuality/gap");
-      h5_level2 = H5Gcreate(h5_file, level2, H5P_DEFAULT, H5P_DEFAULT, 
-			    H5P_DEFAULT);
-      h5_att_str(h5_level2, "long_name", "data gap information");
-      long_array = (long *) MALLOC(sizeof(long)*numGaps);
-      int_array = (int *) MALLOC(sizeof(int)*numGaps);
-      str_array = (char **) MALLOC(sizeof(char *)*numGaps);
-      for (kk=0; kk<numGaps; kk++)
-	str_array[kk] = (char *) MALLOC(sizeof(char)*30);
-      for (kk=0; kk<numGaps; kk++)
-	long_array[kk] = quality->rawDataQuality[ii].gap[kk].start;
-      h5_value_long_array(h5_file, level2, "start", long_array, numGaps,
-			  "start line of data gap", NULL);
-      for (kk=0; kk<numGaps; kk++)
-	int_array[kk] = quality->rawDataQuality[ii].gap[kk].length;
-      h5_value_int_array(h5_file, level2, "length", int_array, numGaps,
-			 "number of lines forming data gap", NULL);
-      for (kk=0; kk<numGaps; kk++) {
-	if (quality->rawDataQuality[ii].gap[kk].fill == RANDOM_FILL)
-	  strcpy(str_array[kk], "RANDOM");
-	else if (quality->rawDataQuality[ii].gap[kk].fill == ZERO_FILL)
-	  strcpy(str_array[kk], "ZERO");
-	else if (quality->rawDataQuality[ii].gap[kk].fill == UNDEF_FILL)
-	  strcpy(str_array[kk], "UNDEFINED");
-      }
-      h5_value_str_array(h5_file, level2, "fill", str_array, numGaps,
-			 "RANDOM or ZERO", NULL);
-      H5Gclose(h5_level2);
-      FREE(long_array);
-      FREE(int_array);
-      for (kk=0; kk<numGaps; kk++)
-	FREE(str_array[kk]);
-      FREE(str_array);
-=======
       if (numGaps > 0) {
 	strcpy(level2, "/metadata/productQuality/rawDataQuality/gap");
 	h5_level2 = H5Gcreate(h5_file, level2, H5P_DEFAULT, H5P_DEFAULT, 
@@ -2997,7 +2769,6 @@
 	  FREE(str_array[kk]);
 	FREE(str_array);
       }
->>>>>>> 47f56453
       h5_value_boolean(h5_file, level1, "gapSignificanceFlag",
 		       quality->rawDataQuality[ii].gapSignificanceFlag,
 		       "gaps above the tolerance level?", NULL);
@@ -3139,17 +2910,9 @@
   append_ext_if_needed(output_file_name, ".h5", NULL);
   char *ext = findExt(metadata_file_name);
   if (strcmp_case(ext, ".XML") == 0) {
-<<<<<<< HEAD
-    iso = iso_meta_read(metadata_file_name);
-    h5 = initialize_h5_file_iso(output_file_name, iso);
-    // FIXME: need metadata function iso2meta
-    // read .meta file for now
-    md = meta_read(metadata_file_name);
-=======
     md = meta_read(metadata_file_name);
     iso = iso_meta_read(metadata_file_name);
     h5 = initialize_h5_file_iso(output_file_name, md, iso);
->>>>>>> 47f56453
   }
   else if (strcmp_case(ext, ".META") == 0) {
     md = meta_read (metadata_file_name); 
