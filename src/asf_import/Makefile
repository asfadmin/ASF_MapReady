--- conflicted
+++ resolved
@@ -19,11 +19,7 @@
 	$(GSL_LIBS) \
 	$(ZLIB_LIBS) 
 
-<<<<<<< HEAD
-CFLAGS += -Werror \
-=======
 CFLAGS += $(W_ERROR) \
->>>>>>> 2f22a3a6
 	$(GEOTIFF_CFLAGS) \
 	$(TIFF_CFLAGS) \
 	$(JPEG_CFLAGS) \
