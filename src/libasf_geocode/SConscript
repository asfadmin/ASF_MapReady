--- conflicted
+++ resolved
@@ -32,9 +32,6 @@
         "geoid_adjust.c",
         ])
 
-<<<<<<< HEAD
-localenv.Install(globalenv["inst_dirs"]["libs"], libs)
-=======
 shares = [
      localenv.Dir([
         "#src/libasf_geocode/projections",
@@ -47,4 +44,3 @@
 localenv.Install(globalenv["inst_dirs"]["libs"], libs)
 localenv.Install(globalenv["inst_dirs"]["shares"], shares)
 
->>>>>>> 2f22a3a6
