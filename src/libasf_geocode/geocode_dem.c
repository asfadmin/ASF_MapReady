// Geocode a DEM stored in ASF .meta format.

// Standard libraries.
#include <limits.h>
#include <math.h>
#include <string.h>

// Libraries from packages outside ASF.
#include <glib.h>
#include <gsl/gsl_math.h>

// Libraries developed at ASF.
#include <asf.h>
#include <asf_meta.h>
#include <asf_raster.h>
#include <float_image.h>
#include <libasf_proj.h>

// Headers defined by this library.
#include "asf_geocode.h"

// Return true iff (x, y) falls in the region
// ([0, image->size_x - 1), [0, image->size_y - 1))
static int
in_image (FloatImage *image, ssize_t x, ssize_t y)
{
  g_assert (image->size_x <= SSIZE_MAX && image->size_y <= SSIZE_MAX);
  ssize_t sz_x = image->size_x, sz_y = image->size_y;

  return 0 <= x && x < sz_x && 0 <= y && y < sz_y;
}

// Given a projected image with metadata md, an unproject_input
// function, and pixel indicies (x, y), return the latitude and
// longitude of x, y (relative to whatever libasf_proj input spheroid
// is in effect at the time this function is called.  Probably easiest
// to see the purpose of this routine from the context in which it is
// called.
static int
get_pixel_lat_long (const meta_parameters *md, projector_t unproject_input,
		    size_t x, size_t y, double *lat, double *lon)
{
  // Convenience aliases.
  meta_projection *pb = md->projection;
  project_parameters_t *pp = &(md->projection->param);

  double xpc = pb->startX + pb->perX * x;
  double ypc = pb->startY + pb->perY * y;

  // Pseudoprojected images are in degrees and the projection and
  // unprojection function deal in radians.
  if ( md->projection->type == LAT_LONG_PSEUDO_PROJECTION ) {
    xpc *= D2R;
    ypc *= D2R;
  }

  int return_code = unproject_input (pp, xpc, ypc, ASF_PROJ_NO_HEIGHT,
				     lat, lon, NULL, md->projection->datum);
  g_assert (return_code);

  return return_code;
}

int
geocode_dem (projection_type_t projection_type,	// What we are projection to.
	     project_parameters_t *pp,    // Parameters we project to.
	     datum_type_t datum,                // Datum we project to.
	     // Pixel size of output image, in output projection units
	     // (meters or possibly degrees, if we decide to support
	     // projecting to pseudoprojected form).
	     double pixel_size,
	     resample_method_t resample_method,	// How to resample pixels.
	     const char *input_image, // Base name of input image.
	     const meta_parameters *imd, // Input DEM image metadata.
	     const char *output_image  // Base name of output image.
	     )
{
  int return_code;		// Holds return codes from functions.

  // Function to use to project or unproject between latlon and input
  // or output coordinates.
  projector_t project_input; 	// latlon => input image map projection
  projector_t unproject_input;	// input image_map_projection => latlon
  projector_t project_output;	// latlon => output image map projection
  projector_t unproject_output;	// output image map projection => latlon
  // Like the above, but act on arrays.
  array_projector_t array_project_input, array_unproject_input;
  array_projector_t array_project_output, array_unproject_output;

  // We only deal with reprojection map projected DEMs.
  g_assert (imd->projection != NULL);

  // FIXME: what to do with background value is something that still
  // needs to be determined (probably in consultation with the guys
  // working on terrain correction).
  const float background_value = 0.0;

  // Geocoding to pseudoprojected form presents issues, for example
  // with the meaning of the pixel_size argument, which is taken as a
  // distance in map projection coordinates for all other projections
  // (deciding how to interpret it when projecting to pseudoprojected
  // form is tough), and since there probably isn't much need, we
  // don't allow it.
  g_assert (projection_type != LAT_LONG_PSEUDO_PROJECTION);

  // Get the functions we want to use for projecting and unprojecting.
  set_projection_functions (imd->projection->type, &project_input,
			    &unproject_input, &array_project_input,
			    &array_unproject_input);
  set_projection_functions (projection_type, &project_output,
			    &unproject_output, &array_project_output,
			    &array_unproject_output);

  // Input image dimensions in pixels in x and y directions.
  size_t ii_size_x = imd->general->sample_count;
  size_t ii_size_y = imd->general->line_count;

  // Convenience aliases.
  meta_projection *ipb = imd->projection;
  project_parameters_t *ipp = &imd->projection->param;

  // First we march around the entire outside of the image and compute
  // projection coordinates for every pixel, keeping track of the
  // minimum and maximum projection coordinates in each dimension.
  // This lets us determine the exact extent of the DEM in
  // output projection coordinates.
  asfPrintStatus ("Determining input image extent in projection coordinate "
		  "space... ");

  double min_x = DBL_MAX;
  double max_x = -DBL_MAX;
  double min_y = DBL_MAX;
  double max_y = -DBL_MAX;

  // In going around the edge, we are just trying to determine the
  // extent of the image in the horizontal, so we don't care about
  // height yet.
  { // Scoping block.
    // Number of pixels in the edge of the image.
    size_t edge_point_count = 2 * ii_size_x + 2 * ii_size_y - 4;
    double *lats = g_new0 (double, edge_point_count);
    double *lons = g_new0 (double, edge_point_count);
    size_t current_edge_point = 0;
    size_t ii = 0, jj = 0;
    for ( ; ii < ii_size_x - 1 ; ii++ ) {
      return_code = get_pixel_lat_long (imd, unproject_input, ii, jj,
					&(lats[current_edge_point]),
					&(lons[current_edge_point]));
      g_assert (return_code);
      current_edge_point++;
    }
    for ( ; jj < ii_size_y - 1 ; jj++ ) {
      return_code = get_pixel_lat_long (imd, unproject_input, ii, jj,
					&(lats[current_edge_point]),
					&(lons[current_edge_point]));
      g_assert (return_code);
      current_edge_point++;
    }
    for ( ; ii > 0 ; ii-- ) {
      return_code = get_pixel_lat_long (imd, unproject_input, ii, jj,
					&(lats[current_edge_point]),
					&(lons[current_edge_point]));
      g_assert (return_code);
      current_edge_point++;
    }
    for ( ; jj > 0 ; jj-- ) {
      return_code = get_pixel_lat_long (imd, unproject_input, ii, jj,
					&(lats[current_edge_point]),
					&(lons[current_edge_point]));
      g_assert (return_code);
      current_edge_point++;
    }
    g_assert (current_edge_point == edge_point_count);
    // Pointers to arrays of projected coordinates to be filled in.
    // The projection function will allocate this memory itself.
    double *x = NULL, *y = NULL;
    // Project all the edge pixels.
    return_code = array_project_output (pp, lats, lons, NULL, &x, &y, NULL,
					edge_point_count, datum);
    g_assert (return_code == TRUE);
    // Find the extents of the image in projection coordinates.
    for ( ii = 0 ; ii < edge_point_count ; ii++ ) {
      if ( x[ii] < min_x ) { min_x = x[ii]; }
      if ( x[ii] > max_x ) { max_x = x[ii]; }
      if ( y[ii] < min_y ) { min_y = y[ii]; }
      if ( y[ii] > max_y ) { max_y = y[ii]; }
    }

    free (y);
    free (x);
    g_free (lons);
    g_free (lats);
  }

  asfPrintStatus ("done.\n\n");

  // Issue a warning when the chosen pixel size is smaller than the
  // input pixel size.  FIXME: this condition will really never fire
  // for pseudoprojected image, since the pixels size of the input is
  // tiny (degrees per pixel) and the pixel_size has already been
  // computed in asf_geocode function itself as an arc length on the
  // ground.
  if ( GSL_MIN(imd->general->x_pixel_size,
	       imd->general->y_pixel_size) > pixel_size ) {
    asfPrintWarning
      ("Requested pixel size %f is smaller then the input image resolution "
       "(%le meters).\n", pixel_size,
       GSL_MIN (imd->general->x_pixel_size, imd->general->y_pixel_size));
  }

  // The pixel size requested by the user better not oversample by the
  // factor of 2.  Specifying --force will skip this check.  FIXME:
  // same essential problem as the above condition, but in this case
  // it always goes off.
  //  if (!force_flag && GSL_MIN(imd->general->x_pixel_size,
  //	       imd->general->y_pixel_size) > (2*pixel_size) ) {
  //    report_func
  //      ("Requested pixel size %f is smaller then the minimum implied by half \n"
  //       "the input image resolution (%le meters), this is not supported.\n",
  //       pixel_size, GSL_MIN (imd->general->x_pixel_size,
  //			    imd->general->y_pixel_size));
  //  }

  asfPrintStatus ("Opening input DEM image... ");
  char *input_data_file = (char *) MALLOC(sizeof(char)*(strlen(input_image)+5));
  sprintf(input_data_file, "%s.img", input_image);
  FloatImage *iim
    = float_image_new_from_file (ii_size_x, ii_size_y, input_data_file, 0,
				 FLOAT_IMAGE_BYTE_ORDER_BIG_ENDIAN);
  FREE(input_data_file);
  asfPrintStatus ("done.\n\n");

  // Maximum pixel indicies in output image.
  size_t oix_max = ceil ((max_x - min_x) / pixel_size);
  size_t oiy_max = ceil ((max_y - min_y) / pixel_size);

  // Output image dimensions.
  size_t oi_size_x = oix_max + 1;
  size_t oi_size_y = oiy_max + 1;

  // Output image.
  FloatImage *oim = float_image_new (oi_size_x, oi_size_y);

  // We need to find the z coordinates in the output projection of all
  // the pixels in the input DEM.  We store these values in their own
  // FloatImage instance.

  //FloatImage *x_coords = float_image_new (ii_size_x, ii_size_y);
  //FloatImage *y_coords = float_image_new (ii_size_x, ii_size_y);
  FloatImage *z_coords = float_image_new (ii_size_x, ii_size_y);

  // We transform the points using the array transformation function
  // for efficiency, but we don't want to do them all at once, since
  // that would require huge gobs of memory.
  const size_t max_transform_chunk_pixels = 5000000;
  size_t rows_per_chunk = max_transform_chunk_pixels / ii_size_x;
  size_t chunk_pixels = rows_per_chunk * ii_size_x;
  double *chunk_x = g_new0 (double, chunk_pixels);
  double *chunk_y = g_new0 (double, chunk_pixels);
  double *chunk_z = g_new0 (double, chunk_pixels);
  double *lat = g_new0 (double, chunk_pixels);
  double *lon = g_new0 (double, chunk_pixels);
  double *height = g_new0 (double, chunk_pixels);

  asfPrintStatus ("Determining Z coordinates of input pixels in output "
		  "projection space... ");

  // Transform all the chunks, storing results in the z coordinate image.
  size_t ii, jj, kk;		// Index variables.
  for ( ii = 0 ; ii < ii_size_y ; ) {
    size_t rows_remaining = ii_size_y - ii;
    size_t rows_to_load
      = rows_per_chunk < rows_remaining ? rows_per_chunk : rows_remaining;
    for ( jj = 0 ; jj < rows_to_load ; jj++ ) {
      size_t current_image_row = ii + jj;
      for ( kk = 0 ; kk < ii_size_x ; kk++ ) {
	size_t current_chunk_pixel = jj * ii_size_x + kk;
	chunk_x[current_chunk_pixel] = ipb->startX + kk * ipb->perX;
	chunk_y[current_chunk_pixel]
	  = ipb->startY + current_image_row * ipb->perY;
	if ( imd->projection->type == LAT_LONG_PSEUDO_PROJECTION ) {
	  chunk_x[current_chunk_pixel] *= D2R;
	  chunk_y[current_chunk_pixel] *= D2R;
	}
	chunk_z[current_chunk_pixel]
	  = float_image_get_pixel (iim, kk, current_image_row);
      }
    }
    long current_chunk_pixels = rows_to_load * ii_size_x;
    array_unproject_input (ipp, chunk_x, chunk_y, chunk_z, &lat, &lon,
			   &height, current_chunk_pixels, ipb->datum);
    array_project_output (pp, lat, lon, height, &chunk_x, &chunk_y, &chunk_z,
			  current_chunk_pixels, datum);
    for ( jj = 0 ; jj < rows_to_load ; jj++ ) {
      size_t current_image_row = ii + jj;
      for ( kk = 0 ; kk < ii_size_x ; kk++ ) {
	size_t current_chunk_pixel = jj * ii_size_x + kk;
	// Current pixel x, y, z coordinates.
	//float cp_x = (float) chunk_x[current_chunk_pixel];
	//float cp_y = (float) chunk_y[current_chunk_pixel];
	float cp_z = (float) chunk_z[current_chunk_pixel];
	//float_image_set_pixel (x_coords, kk, current_image_row, cp_x);
	//float_image_set_pixel (y_coords, kk, current_image_row, cp_y);
	float_image_set_pixel (z_coords, kk, current_image_row, cp_z);
      }
    }

    ii += rows_to_load;
  }

  asfPrintStatus ("done.\n\n");

#ifdef DEBUG_GEOCODE_DEM_Z_COORDS_IMAGE_AS_JPEG
  // Take a look at the z_coordinate image (for debugging).
  float_image_export_as_jpeg_with_mask_interval (z_coords, "z_coords.jpg",
						 GSL_MAX (z_coords->size_x,
							  z_coords->size_y),
						 -FLT_MAX, -100);
#endif

  g_free (chunk_x);
  g_free (chunk_y);
  g_free (chunk_z);
  g_free (lat);
  g_free (lon);
  g_free (height);

  // Now we want to determine the pixel coordinates in the input which
  // correspond to each of the output pixels.  We can then sample the
  // new height value already computed for that input pixel to
  // determine the pixel value to use as output.

  // We want to proceed in chunks as we did when going in the other
  // direction.
  rows_per_chunk = max_transform_chunk_pixels / oi_size_x;
  chunk_pixels = rows_per_chunk * oi_size_x;
  chunk_x = g_new0 (double, chunk_pixels);
  chunk_y = g_new0 (double, chunk_pixels);
  // We don't have height information in this direction, nor do we care.
  chunk_z = NULL;
  lat = g_new0 (double, chunk_pixels);
  lon = g_new0 (double, chunk_pixels);
  // We don't have height information in this direction, nor do we care.
  height = NULL;

  asfPrintStatus ("Sampling Z coordinates to form pixels in output projection "
		  "space... ");

  // Transform all the chunks, using the results to form the output image.
  for ( ii = 0 ; ii < oi_size_y ; ) {
    size_t rows_remaining = oi_size_y - ii;
    size_t rows_to_load
      = rows_per_chunk < rows_remaining ? rows_per_chunk : rows_remaining;
    for ( jj = 0 ; jj < rows_to_load ; jj++ ) {
      size_t current_image_row = ii + jj;
      for ( kk = 0 ; kk < oi_size_x ; kk++ ) {
	size_t current_chunk_pixel = jj * oi_size_x + kk;
	chunk_x[current_chunk_pixel] = min_x + kk * pixel_size;
	chunk_y[current_chunk_pixel] = max_y - current_image_row * pixel_size;
      }
    }
    long current_chunk_pixels = rows_to_load * oi_size_x;
    array_unproject_output (pp, chunk_x, chunk_y, NULL, &lat, &lon, NULL,
			    current_chunk_pixels, datum);
    array_project_input (ipp, lat, lon, NULL, &chunk_x, &chunk_y, NULL,
			 current_chunk_pixels, ipb->datum);
    if ( imd->projection->type == LAT_LONG_PSEUDO_PROJECTION ) {
      ssize_t ll;     // For (semi)clarity we don't reuse index variable :)
      for ( ll = 0 ; ll < current_chunk_pixels ; ll++ ) {
	chunk_x[ll] *= R2D;
	chunk_y[ll] *= R2D;
      }
    }

    for ( jj = 0 ; jj < rows_to_load ; jj++ ) {
      size_t current_image_row = ii + jj;
      for ( kk = 0 ; kk < oi_size_x ; kk++ ) {
	size_t current_chunk_pixel = jj * oi_size_x + kk;

	// Compute pixel coordinates in input image.
	ssize_t in_x
	  = (chunk_x[current_chunk_pixel] - ipb->startX) / ipb->perX;
	ssize_t in_y
	  = (chunk_y[current_chunk_pixel] - ipb->startY) / ipb->perY;

<<<<<<< HEAD
	float_image_sample_method_t 
          sample_method = FLOAT_IMAGE_SAMPLE_METHOD_BILINEAR;
=======
	float_image_sample_method_t sample_method = FLOAT_IMAGE_SAMPLE_METHOD_BILINEAR;
>>>>>>> 2f22a3a6
	if (resample_method == RESAMPLE_NEAREST_NEIGHBOR)
		sample_method = FLOAT_IMAGE_SAMPLE_METHOD_NEAREST_NEIGHBOR;
	else if (resample_method == RESAMPLE_BILINEAR)
		sample_method = FLOAT_IMAGE_SAMPLE_METHOD_BILINEAR;
	else if (resample_method == RESAMPLE_BICUBIC)
		sample_method = FLOAT_IMAGE_SAMPLE_METHOD_BICUBIC;
<<<<<<< HEAD
=======
	else {
		asfPrintError("Invalid sample method %d\n", (int)resample_method);
		sample_method = FLOAT_IMAGE_SAMPLE_METHOD_BILINEAR;
	}
>>>>>>> 2f22a3a6
	if ( in_image (z_coords, in_x, in_y) ) {
	  // FIXME: something needs to be done somewhere about
	  // propogating no data values.
	  float_image_set_pixel (oim, kk, current_image_row,
				 float_image_sample (z_coords, in_x, in_y, sample_method));
	}
	else {
	  float_image_set_pixel (oim, kk, current_image_row, background_value);
	}
      }
    }

    ii += rows_to_load;
  }

  asfPrintStatus ("done.\n\n");

  g_free (chunk_x);
  g_free (chunk_y);
  g_free (lat);
  g_free (lon);

#ifdef DEBUG_GEOCODE_DEM_OUTPUT_IMAGE_AS_JPEG
  // Take a look at the output image (for debugging).
  float_image_export_as_jpeg_with_mask_interval (oim, "oim.jpg",
						 GSL_MAX (oim->size_x,
							  oim->size_y),
						 -FLT_MAX, -100);
#endif

  // Store the output image.
  asfPrintStatus ("Storing output image... ");
  char *output_data_file = 
    (char *) MALLOC(sizeof(char)*(strlen(output_image)+5));
  sprintf(output_data_file, "%s.img", output_image);
  return_code = float_image_store (oim, output_data_file,
				   FLOAT_IMAGE_BYTE_ORDER_BIG_ENDIAN);
  g_assert (return_code == 0);
  asfPrintStatus ("done.\n\n");

  // Now we need some metadata for the output image.  We will just
  // start with the metadata from the input image and add the
  // geocoding parameters.

  char *input_meta_file = (char *) MALLOC(sizeof(char)*(strlen(input_image)+6));
  sprintf(input_meta_file, "%s.meta", input_image);

  char *output_meta_file = 
    (char *) MALLOC(sizeof(char)*(strlen(output_image)+6));
  sprintf(output_meta_file, "%s.meta", output_image);

  meta_parameters *omd = meta_read (input_meta_file);

  // Adjust the metadata to correspond to the output image instead of
  // the input image.

  omd->general->x_pixel_size = pixel_size;
  omd->general->y_pixel_size = pixel_size;
  omd->general->line_count = oi_size_y;
  omd->general->sample_count = oi_size_x;

  // SAR block is not really appropriate for map projected images, but
  // since it ended up with this value that can signify map
  // projectedness in it somehow, we fill it in for safety.
  omd->sar->image_type = 'P';

  // Note that we have already verified that the input image is
  // projected, and since we initialize the output metadata from there
  // we know we will have a projection block.
  omd->projection->type = projection_type;
  omd->projection->startX = min_x;
  omd->projection->startY = max_y;
  omd->projection->perX = pixel_size;
  omd->projection->perY = -pixel_size;
  strcpy (omd->projection->units, "meters");

  // Set the spheroid axes lengths as appropriate for the output datum.
  spheroid_axes_lengths (datum_spheroid (datum), &(omd->projection->re_major),
			 &(omd->projection->re_minor));

  // What the heck, might as well set the ones in the general block as
  // well.
  spheroid_axes_lengths (datum_spheroid (datum), &(omd->general->re_major),
			 &(omd->general->re_minor));

  // Latitude and longitude at center of the output image.  We will
  // set these relative to the spheroid underlying the datum in use
  // for the projected image.  Yeah, that seems appropriate.
  double lat_0, lon_0;
  double center_x = omd->projection->startX + (omd->projection->perX
					       * omd->general->line_count / 2);
  double center_y = (omd->projection->startY
		     + (omd->projection->perY
			* omd->general->sample_count / 2));
  unproject_output (pp, center_x, center_y, ASF_PROJ_NO_HEIGHT, &lat_0, &lon_0,
		    NULL, datum);
  omd->general->center_latitude = R2D * lat_0;
  omd->general->center_longitude = R2D * lon_0;

  // FIXME: We are ignoring the meta_location fields for now since I'm
  // not sure whether they are supposed to refer to the corner pixels
  // or the corners of the data itself.

  if ( lat_0 > 0.0 ) {
    omd->projection->hem = 'N';
  }
  else {
    omd->projection->hem = 'S';
  }

  // Convert the projection parameter values back into degrees.
  to_degrees (projection_type, pp);
  omd->projection->param = *pp;
  meta_write (omd, output_meta_file);

  float_image_free (oim);
  FREE(output_data_file);
  meta_free (omd);
  FREE(input_meta_file);
  FREE(output_meta_file);

  return 0;
}<|MERGE_RESOLUTION|>--- conflicted
+++ resolved
@@ -383,25 +383,18 @@
 	ssize_t in_y
 	  = (chunk_y[current_chunk_pixel] - ipb->startY) / ipb->perY;
 
-<<<<<<< HEAD
 	float_image_sample_method_t 
           sample_method = FLOAT_IMAGE_SAMPLE_METHOD_BILINEAR;
-=======
-	float_image_sample_method_t sample_method = FLOAT_IMAGE_SAMPLE_METHOD_BILINEAR;
->>>>>>> 2f22a3a6
 	if (resample_method == RESAMPLE_NEAREST_NEIGHBOR)
 		sample_method = FLOAT_IMAGE_SAMPLE_METHOD_NEAREST_NEIGHBOR;
 	else if (resample_method == RESAMPLE_BILINEAR)
 		sample_method = FLOAT_IMAGE_SAMPLE_METHOD_BILINEAR;
 	else if (resample_method == RESAMPLE_BICUBIC)
 		sample_method = FLOAT_IMAGE_SAMPLE_METHOD_BICUBIC;
-<<<<<<< HEAD
-=======
 	else {
 		asfPrintError("Invalid sample method %d\n", (int)resample_method);
 		sample_method = FLOAT_IMAGE_SAMPLE_METHOD_BILINEAR;
 	}
->>>>>>> 2f22a3a6
 	if ( in_image (z_coords, in_x, in_y) ) {
 	  // FIXME: something needs to be done somewhere about
 	  // propogating no data values.
