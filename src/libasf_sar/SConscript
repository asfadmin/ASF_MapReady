--- conflicted
+++ resolved
@@ -13,20 +13,13 @@
 localenv.ParseConfig("pkg-config --cflags --libs libgeotiff")
 localenv.ParseConfig("pkg-config --cflags --libs glib-2.0")
 localenv.ParseConfig("pkg-config --cflags --libs gsl")
-<<<<<<< HEAD
-localenv.ParseConfig("pkg-config --cflags --libs shapelib")
-=======
->>>>>>> 2f22a3a6
 
 localenv.AppendUnique(LIBS = [
     "m",
     "asf",
     "asf_meta",
     "asf_raster",
-<<<<<<< HEAD
-=======
     "shp",
->>>>>>> 2f22a3a6
 ])
 
 libs = localenv.SharedLibrary("libasf_sar", [
@@ -54,9 +47,6 @@
         "c2p.c",
         ])
 
-<<<<<<< HEAD
-localenv.Install(globalenv["inst_dirs"]["libs"], libs)
-=======
 shares = [
     localenv.File([
         "polarimetry.cfg",
@@ -71,4 +61,3 @@
 
 localenv.Install(globalenv["inst_dirs"]["libs"], libs)
 localenv.Install(globalenv["inst_dirs"]["shares"], shares)
->>>>>>> 2f22a3a6
